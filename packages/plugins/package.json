{
  "name": "@chugsplash/plugins",
  "version": "0.12.0",
  "description": "ChugSplash plugins",
  "main": "dist/index",
  "types": "dist/index",
  "files": [
    "dist/*"
  ],
  "scripts": {
    "start": "ts-node ./src/index.ts",
    "build": "yarn build:ts",
    "build:ts": "tsc -p ./tsconfig.json && yarn build:contracts",
    "build:contracts": "npx hardhat clean && npx hardhat compile && mkdir -p ./dist/contracts && cp ./foundry-contracts/* ./dist/contracts/",
    "clean": "rimraf dist/ ./tsconfig.tsbuildinfo",
    "test": "yarn test:forge && yarn test:hardhat",
    "test:forge": "anvil & ANVIL_PID=$! && forge test && kill $ANVIL_PID",
<<<<<<< HEAD
    "test:hardhat": "npx hardhat test --config-path ./chugsplash/Storage.config.ts && npx hardhat test test/MetaUpgrade.spec.ts --skip-deploy",
=======
    "test:hardhat": "npx hardhat test --config-path ./chugsplash/Storage.config.ts",
>>>>>>> 3fa01576
    "test:coverage": "export DEV_FILE_PATH='./dist/foundry/index.js' && export DISABLE_ANALYTICS=true && IS_CHUGSPLASH_TEST=true && yarn test",
    "lint": "yarn lint:fix && yarn lint:check",
    "lint:fix": "yarn lint:ts:fix",
    "lint:check": "yarn lint:ts:check",
    "lint:ts:fix": "yarn lint:ts:check --fix",
    "lint:ts:check": "eslint . --max-warnings=0",
    "pre-commit": "lint-staged"
  },
  "homepage": "https://github.com/smartcontracts/chugsplash/tree/develop/packages/plugins#readme",
  "license": "MIT",
  "author": "Kelvin Fichter",
  "repository": {
    "type": "git",
    "url": "https://github.com/smartcontracts/chugsplash.git"
  },
  "dependencies": {
    "@chugsplash/contracts": "^0.5.2",
    "@chugsplash/core": "^0.7.0",
    "@chugsplash/executor": "^0.7.0",
    "@eth-optimism/core-utils": "^0.9.1",
    "@ethereumjs/common": "^3.0.1",
    "@ethereumjs/vm": "^6.2.0",
    "@nomiclabs/hardhat-ethers": "^2.2.1",
    "dotenv": "^16.0.3",
    "ethers": "^5.6.9",
    "ipfs-http-client": "56.0.3",
    "ipfs-only-hash": "^4.0.0",
    "node-fetch": "^2.6.7",
    "ora": "^5.4.1",
    "semver": "^7.3.7",
    "yesno": "^0.4.0"
  },
  "devDependencies": {
    "@openzeppelin/contracts": "^4.8.1",
    "@openzeppelin/hardhat-upgrades": "^1.22.1",
    "chai": "^4.3.7",
    "hardhat": "^2.10.0"
  },
  "peerDependencies": {
    "hardhat": "^2"
  }
}<|MERGE_RESOLUTION|>--- conflicted
+++ resolved
@@ -15,11 +15,7 @@
     "clean": "rimraf dist/ ./tsconfig.tsbuildinfo",
     "test": "yarn test:forge && yarn test:hardhat",
     "test:forge": "anvil & ANVIL_PID=$! && forge test && kill $ANVIL_PID",
-<<<<<<< HEAD
-    "test:hardhat": "npx hardhat test --config-path ./chugsplash/Storage.config.ts && npx hardhat test test/MetaUpgrade.spec.ts --skip-deploy",
-=======
     "test:hardhat": "npx hardhat test --config-path ./chugsplash/Storage.config.ts",
->>>>>>> 3fa01576
     "test:coverage": "export DEV_FILE_PATH='./dist/foundry/index.js' && export DISABLE_ANALYTICS=true && IS_CHUGSPLASH_TEST=true && yarn test",
     "lint": "yarn lint:fix && yarn lint:check",
     "lint:fix": "yarn lint:ts:fix",
