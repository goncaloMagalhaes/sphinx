--- conflicted
+++ resolved
@@ -22,11 +22,7 @@
     "test": "yarn test:forge && yarn test:hardhat",
     "test:forge": "forge test",
     "test:hardhat": "sh ./test/run-hh-tests.sh",
-<<<<<<< HEAD
-    "test:coverage": "export DEV_FILE_PATH='./' && export DISABLE_ANALYTICS=true && yarn test",
-=======
     "test:coverage": "export DEV_FILE_PATH='./' && export DISABLE_ANALYTICS=true && apt install lsof && yarn test",
->>>>>>> 53dc28ac
     "test:kill": "kill $(lsof -t -i:8545) && kill $(lsof -t -i:8546)",
     "lint": "yarn lint:fix && yarn lint:check",
     "lint:fix": "yarn lint:ts:fix && yarn lint:contracts:fix",
