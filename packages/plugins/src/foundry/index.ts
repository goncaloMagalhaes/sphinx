--- conflicted
+++ resolved
@@ -683,7 +683,6 @@
 
       break
     }
-<<<<<<< HEAD
     case 'postDeploymentActions': {
       const { canonicalConfigFolder, deploymentFolder } = await getPaths()
 
@@ -751,7 +750,5 @@
         spinner
       )
     }
-=======
->>>>>>> 9fd92c7d
   }
 })()