import path from 'path'

import { HardhatRuntimeEnvironment } from 'hardhat/types'
import {
<<<<<<< HEAD
  SolidityStorageLayout,
  ParsedChugSplashConfig,
  writeDeploymentArtifact,
  getConstructorArgs,
  ChugSplashInputs,
  CompilerInput,
  getMinimumCompilerInput,
  getChugSplashManagerProxyAddress,
  writeDeploymentFolderForNetwork,
} from '@chugsplash/core'
import { ethers } from 'ethers'
import { HardhatRuntimeEnvironment } from 'hardhat/types'
import {
  ProxyArtifact,
  buildInfo as chugsplashBuildInfo,
  ProxyABI,
} from '@chugsplash/contracts'

// TODO
export type ContractArtifact = any
export type BuildInfo = any

/**
 * Retrieves an artifact by name.
 *
 * @param name Name of the artifact.
 * @returns Artifact.
 */
export const getContractArtifact = (name: string): ContractArtifact => {
  // eslint-disable-next-line @typescript-eslint/no-var-requires
  const hre = require('hardhat')
  return hre.artifacts.readArtifactSync(name)
}
=======
  ArtifactPaths,
  UserContractConfigs,
  getEIP1967ProxyImplementationAddress,
  BuildInfo,
  ParsedContractConfig,
} from '@chugsplash/core'
import {
  Manifest,
  getStorageLayoutForAddress,
  StorageLayout,
  withValidationDefaults,
} from '@openzeppelin/upgrades-core'
import { getDeployData } from '@openzeppelin/hardhat-upgrades/dist/utils/deploy-impl'
>>>>>>> 295e5429

/**
 * Retrieves contract build info by name.
 *
 * @param sourceName Source file name.
 * @param contractName Contract name within the source file.
 * @returns Contract build info.
 */
export const getBuildInfo = async (
  hre: HardhatRuntimeEnvironment,
  sourceName: string,
  contractName: string
): Promise<BuildInfo> => {
  let buildInfo
  try {
    buildInfo = await hre.artifacts.getBuildInfo(
      `${sourceName}:${contractName}`
    )
  } catch (err) {
    try {
      // Try also loading with the short source name, necessary when using the foundry
      // hardhat plugin
      const shortSourceName = path.basename(sourceName)
      buildInfo = await hre.artifacts.getBuildInfo(
        `${shortSourceName}:${contractName}`
      )
    } catch {
      // Throwing the original error is probably more helpful here because using the
      // foundry hardhat plugin is not a common usecase.
      throw err
    }
  }

  // Shouldn't happen, but might as well be safe.
  if (buildInfo === undefined) {
    throw new Error(
      `unable to find build info for contract ${contractName} in ${sourceName}`
    )
  }

  return buildInfo
}

/**
 * Finds the path to the build info file and the contract artifact file for each contract
 * referenced in the given contract configurations.
 *
 * @param hre Hardhat runtime environment.
 * @param contractConfigs Contract configurations.
 * @param artifactFolder Path to the artifact folder.
 * @param buildInfoFolder Path to the build info folder.
 * @returns Paths to the build info and contract artifact files.
 */
export const getArtifactPaths = async (
  hre: HardhatRuntimeEnvironment,
  contractConfigs: UserContractConfigs,
  artifactFolder: string,
  buildInfoFolder: string
): Promise<ArtifactPaths> => {
  const artifactPaths: ArtifactPaths = {}
  for (const [referenceName, contractConfig] of Object.entries(
    contractConfigs
  )) {
    const { sourceName, contractName } = hre.artifacts.readArtifactSync(
      contractConfig.contract
    )
    const buildInfo = await getBuildInfo(hre, sourceName, contractName)
    artifactPaths[referenceName] = {
      buildInfoPath: path.join(buildInfoFolder, `${buildInfo.id}.json`),
      contractArtifactPath: path.join(
        artifactFolder,
        sourceName,
        `${contractName}.json`
      ),
    }
  }
  return artifactPaths
}

<<<<<<< HEAD
export const writeDeploymentArtifacts = async (
  hre: HardhatRuntimeEnvironment,
  parsedConfig: ParsedChugSplashConfig,
  deploymentEvents: ethers.Event[]
) => {
  writeDeploymentFolderForNetwork(
    hre.network.name,
    hre.config.paths.deployments
  )

  const provider = hre.ethers.provider

  for (const deploymentEvent of deploymentEvents) {
    const receipt = await deploymentEvent.getTransactionReceipt()

    if (deploymentEvent.event === 'DefaultProxyDeployed') {
      const { metadata, storageLayout } =
        chugsplashBuildInfo.output.contracts['contracts/libraries/Proxy.sol'][
          'Proxy'
        ]
      const { devdoc, userdoc } =
        typeof metadata === 'string'
          ? JSON.parse(metadata).output
          : metadata.output

      // Define the deployment artifact for the proxy.
      const proxyArtifact = {
        address: deploymentEvent.args.proxy,
        abi: ProxyABI,
        transactionHash: deploymentEvent.transactionHash,
        solcInputHash: chugsplashBuildInfo.id,
        receipt: {
          ...receipt,
          gasUsed: receipt.gasUsed.toString(),
          cumulativeGasUsed: receipt.cumulativeGasUsed.toString(),
          effectiveGasPrice: receipt.effectiveGasPrice.toString(),
          // Exclude the `effectiveGasPrice` if it's undefined, which is the case on Optimism.
          ...(receipt.effectiveGasPrice && {
            effectiveGasPrice: receipt.effectiveGasPrice.toString(),
          }),
        },
        numDeployments: 1,
        metadata:
          typeof metadata === 'string' ? metadata : JSON.stringify(metadata),
        args: [
          getChugSplashManagerProxyAddress(parsedConfig.options.projectName),
        ],
        bytecode: ProxyArtifact.bytecode,
        deployedBytecode: await provider.getCode(deploymentEvent.args.proxy),
        devdoc,
        userdoc,
        storageLayout,
      }

      // Write the deployment artifact for the proxy contract.
      writeDeploymentArtifact(
        hre.network.name,
        hre.config.paths.deployments,
        proxyArtifact,
        `${deploymentEvent.args.target}Proxy`
      )
    } else if (deploymentEvent.event === 'ImplementationDeployed') {
      // Get the implementation contract's info.
      const referenceName = deploymentEvent.args.target
      const contractConfig = parsedConfig.contracts[referenceName]
      const artifact = getContractArtifact(contractConfig.contract)
      const { sourceName, contractName, bytecode, abi } = artifact
      const buildInfo = await getBuildInfo(sourceName, contractName)
      const { constructorArgValues } = getConstructorArgs(
        parsedConfig,
        referenceName,
        abi,
        buildInfo.output,
        sourceName,
        contractName
      )
      const { metadata, storageLayout } =
        buildInfo.output.contracts[sourceName][contractName]
      const { devdoc, userdoc } =
        typeof metadata === 'string'
          ? JSON.parse(metadata).output
          : metadata.output

      // Define the deployment artifact for the implementation contract.
      const implementationArtifact = {
        address: deploymentEvent.args.implementation,
        abi,
        transactionHash: deploymentEvent.transactionHash,
        solcInputHash: buildInfo.id,
        receipt: {
          ...receipt,
          gasUsed: receipt.gasUsed.toString(),
          cumulativeGasUsed: receipt.cumulativeGasUsed.toString(),
          effectiveGasPrice: receipt.effectiveGasPrice.toString(),
          // Exclude the `effectiveGasPrice` if it's undefined, which is the case on Optimism.
          ...(receipt.effectiveGasPrice && {
            effectiveGasPrice: receipt.effectiveGasPrice.toString(),
          }),
        },
        numDeployments: 1,
        metadata:
          typeof metadata === 'string' ? metadata : JSON.stringify(metadata),
        args: constructorArgValues,
        bytecode,
        deployedBytecode: await provider.getCode(
          deploymentEvent.args.implementation
        ),
        devdoc,
        userdoc,
        storageLayout,
      }
      // Write the deployment artifact for the implementation contract.
      writeDeploymentArtifact(
        hre.network.name,
        hre.config.paths.deployments,
        implementationArtifact,
        referenceName
      )
=======
/**
 * Get storage layouts from OpenZeppelin's Network Files for any proxies that are being imported
 * into ChugSplash from the OpenZeppelin Hardhat Upgrades plugin.
 */
export const importOpenZeppelinStorageLayout = async (
  hre: HardhatRuntimeEnvironment,
  parsedContractConfig: ParsedContractConfig
): Promise<StorageLayout | undefined> => {
  const { kind } = parsedContractConfig
  if (
    kind === 'oz-transparent' ||
    kind === 'oz-ownable-uups' ||
    kind === 'oz-access-control-uups'
  ) {
    const proxy = parsedContractConfig.proxy
    const isProxyDeployed = await hre.ethers.provider.getCode(proxy)
    if (isProxyDeployed) {
      const manifest = await Manifest.forNetwork(hre.network.provider)
      const deployData = await getDeployData(
        hre,
        await hre.ethers.getContractFactory(parsedContractConfig.contract),
        withValidationDefaults({})
      )
      const storageLayout = await getStorageLayoutForAddress(
        manifest,
        deployData.validations,
        await getEIP1967ProxyImplementationAddress(hre.ethers.provider, proxy)
      )
      return storageLayout
>>>>>>> 295e5429
    }
  }
}<|MERGE_RESOLUTION|>--- conflicted
+++ resolved
@@ -2,41 +2,6 @@
 
 import { HardhatRuntimeEnvironment } from 'hardhat/types'
 import {
-<<<<<<< HEAD
-  SolidityStorageLayout,
-  ParsedChugSplashConfig,
-  writeDeploymentArtifact,
-  getConstructorArgs,
-  ChugSplashInputs,
-  CompilerInput,
-  getMinimumCompilerInput,
-  getChugSplashManagerProxyAddress,
-  writeDeploymentFolderForNetwork,
-} from '@chugsplash/core'
-import { ethers } from 'ethers'
-import { HardhatRuntimeEnvironment } from 'hardhat/types'
-import {
-  ProxyArtifact,
-  buildInfo as chugsplashBuildInfo,
-  ProxyABI,
-} from '@chugsplash/contracts'
-
-// TODO
-export type ContractArtifact = any
-export type BuildInfo = any
-
-/**
- * Retrieves an artifact by name.
- *
- * @param name Name of the artifact.
- * @returns Artifact.
- */
-export const getContractArtifact = (name: string): ContractArtifact => {
-  // eslint-disable-next-line @typescript-eslint/no-var-requires
-  const hre = require('hardhat')
-  return hre.artifacts.readArtifactSync(name)
-}
-=======
   ArtifactPaths,
   UserContractConfigs,
   getEIP1967ProxyImplementationAddress,
@@ -50,7 +15,6 @@
   withValidationDefaults,
 } from '@openzeppelin/upgrades-core'
 import { getDeployData } from '@openzeppelin/hardhat-upgrades/dist/utils/deploy-impl'
->>>>>>> 295e5429
 
 /**
  * Retrieves contract build info by name.
@@ -130,7 +94,47 @@
   return artifactPaths
 }
 
-<<<<<<< HEAD
+export const filterChugSplashInputs = async (
+  chugsplashInputs: ChugSplashInputs,
+  parsedConfig: ParsedChugSplashConfig
+): Promise<ChugSplashInputs> => {
+  const filteredChugSplashInputs: ChugSplashInputs = []
+  for (const chugsplashInput of chugsplashInputs) {
+    let filteredSources: CompilerInput['sources'] = {}
+    for (const contractConfig of Object.values(parsedConfig.contracts)) {
+      const { sourceName, contractName } = getContractArtifact(
+        contractConfig.contract
+      )
+      const { solcVersion, output: compilerOutput } = await getBuildInfo(
+        sourceName,
+        contractName
+      )
+      if (solcVersion === chugsplashInput.solcVersion) {
+        const { sources: newSources } = getMinimumCompilerInput(
+          chugsplashInput.input,
+          compilerOutput.sources,
+          sourceName
+        )
+        // Merge the existing sources with the new sources, which are required to compile the
+        // current `sourceName`.
+        filteredSources = { ...filteredSources, ...newSources }
+      }
+    }
+    const filteredCompilerInput: CompilerInput = {
+      language: chugsplashInput.input.language,
+      settings: chugsplashInput.input.settings,
+      sources: filteredSources,
+    }
+    filteredChugSplashInputs.push({
+      solcVersion: chugsplashInput.solcVersion,
+      solcLongVersion: chugsplashInput.solcLongVersion,
+      input: filteredCompilerInput,
+    })
+  }
+
+  return filteredChugSplashInputs
+}
+
 export const writeDeploymentArtifacts = async (
   hre: HardhatRuntimeEnvironment,
   parsedConfig: ParsedChugSplashConfig,
@@ -249,7 +253,10 @@
         implementationArtifact,
         referenceName
       )
-=======
+    }
+  }
+}
+
 /**
  * Get storage layouts from OpenZeppelin's Network Files for any proxies that are being imported
  * into ChugSplash from the OpenZeppelin Hardhat Upgrades plugin.
@@ -279,7 +286,6 @@
         await getEIP1967ProxyImplementationAddress(hre.ethers.provider, proxy)
       )
       return storageLayout
->>>>>>> 295e5429
     }
   }
 }