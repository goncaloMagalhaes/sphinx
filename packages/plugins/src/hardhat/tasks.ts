import * as path from 'path'
import * as fs from 'fs'

import { Contract, ethers } from 'ethers'
import { subtask, task, types } from 'hardhat/config'
import { SolcBuild } from 'hardhat/types'
import {
  TASK_NODE,
  TASK_COMPILE,
  TASK_COMPILE_SOLIDITY_GET_SOLC_BUILD,
  TASK_COMPILE_SOLIDITY_RUN_SOLCJS,
  TASK_COMPILE_SOLIDITY_RUN_SOLC,
  TASK_TEST,
  TASK_RUN,
} from 'hardhat/builtin-tasks/task-names'
import { create } from 'ipfs-http-client'
import { add0x, getChainId } from '@eth-optimism/core-utils'
import {
  computeBundleId,
  makeActionBundleFromConfig,
  ChugSplashConfig,
  CanonicalChugSplashConfig,
  ChugSplashActionBundle,
  ChugSplashBundleState,
  ChugSplashBundleStatus,
  loadChugSplashConfig,
  registerChugSplashProject,
  getChugSplashRegistry,
  parseChugSplashConfig,
  isSetImplementationAction,
  fromRawChugSplashAction,
  getProxyAddress,
  createDeploymentFolderForNetwork,
  writeDeploymentArtifact,
  log as ChugSplashLog,
} from '@chugsplash/core'
import {
  ChugSplashManagerABI,
  EXECUTOR_BOND_AMOUNT,
  ProxyABI,
} from '@chugsplash/contracts'
import ora from 'ora'
import { SingleBar, Presets } from 'cli-progress'
import Hash from 'ipfs-only-hash'
import * as dotenv from 'dotenv'

import {
<<<<<<< HEAD
  getCreationCode,
=======
  generateRuntimeBytecode,
  getBuildInfo,
  getConstructorArgValues,
  getContractArtifact,
>>>>>>> 8baf80f2
  getImmutableVariables,
  getStorageLayout,
} from './artifacts'
import { deployContracts } from './deployments'
import { deployLocalChugSplash } from './predeploys'
import { writeHardhatSnapshotId } from './utils'

// Load environment variables from .env
dotenv.config()

// internal tasks
const TASK_CHUGSPLASH_LOAD = 'chugsplash-load'
const TASK_CHUGSPLASH_FETCH = 'chugsplash-fetch'
const TASK_CHUGSPLASH_BUNDLE_LOCAL = 'chugsplash-bundle-local'
const TASK_CHUGSPLASH_BUNDLE_REMOTE = 'chugsplash-bundle-remote'

// public tasks
const TASK_CHUGSPLASH_DEPLOY = 'chugsplash-deploy'
const TASK_CHUGSPLASH_REGISTER = 'chugsplash-register'
const TASK_CHUGSPLASH_LIST_ALL_PROJECTS = 'chugsplash-list-projects'
const TASK_CHUGSPLASH_CHECK_BUNDLE = 'chugsplash-check-bundle'
const TASK_CHUGSPLASH_COMMIT = 'chugsplash-commit'
const TASK_CHUGSPLASH_PROPOSE = 'chugsplash-propose'
const TASK_CHUGSPLASH_APPROVE = 'chugsplash-approve'
const TASK_CHUGSPLASH_EXECUTE = 'chugsplash-execute'
const TASK_CHUGSPLASH_LIST_BUNDLES = 'chugsplash-list-bundles'
const TASK_CHUGSPLASH_STATUS = 'chugsplash-status'

subtask(TASK_CHUGSPLASH_LOAD)
  .addParam('deployConfig', undefined, undefined, types.string)
  .setAction(
    async (args: { deployConfig: string }, hre): Promise<ChugSplashConfig> => {
      // Make sure we have the latest compiled code.
      await hre.run(TASK_COMPILE, {
        quiet: true,
      })
      const config = loadChugSplashConfig(args.deployConfig)
      return config
    }
  )

subtask(TASK_CHUGSPLASH_BUNDLE_LOCAL)
  .addParam('deployConfig', undefined, undefined, types.string)
  .setAction(
    async (
      args: { deployConfig: string },
      hre
    ): Promise<ChugSplashActionBundle> => {
      const config: ChugSplashConfig = await hre.run(TASK_CHUGSPLASH_LOAD, {
        deployConfig: args.deployConfig,
      })
      const parsed = parseChugSplashConfig(config)

      const artifacts = {}
      for (const [referenceName, contractConfig] of Object.entries(
        parsed.contracts
      )) {
        const storageLayout = await getStorageLayout(contractConfig.contract)
        const creationCode = await getCreationCode(parsed, referenceName)
        const immutableVariables = await getImmutableVariables(contractConfig)
        artifacts[referenceName] = {
          creationCode,
          storageLayout,
          immutableVariables,
        }
      }

      return makeActionBundleFromConfig(config, artifacts, process.env)
    }
  )

subtask(TASK_CHUGSPLASH_BUNDLE_REMOTE)
  .addParam('deployConfig', undefined, undefined, types.any)
  .setAction(
    async (
      args: { deployConfig: CanonicalChugSplashConfig },
      hre
    ): Promise<ChugSplashActionBundle> => {
      const artifacts = {}
      for (const contract of args.deployConfig.inputs) {
        const solcBuild: SolcBuild = await hre.run(
          TASK_COMPILE_SOLIDITY_GET_SOLC_BUILD,
          {
            quiet: true,
            solcVersion: contract.solcVersion,
          }
        )

        let output: any // TODO: Compiler output
        if (solcBuild.isSolcJs) {
          output = await hre.run(TASK_COMPILE_SOLIDITY_RUN_SOLCJS, {
            input: contract.input,
            solcJsPath: solcBuild.compilerPath,
          })
        } else {
          output = await hre.run(TASK_COMPILE_SOLIDITY_RUN_SOLC, {
            input: contract.input,
            solcPath: solcBuild.compilerPath,
          })
        }

        for (const fileOutput of Object.values(output.contracts)) {
          for (const [contractName, contractOutput] of Object.entries(
            fileOutput
          )) {
            // const deployedBytecode = await generateRuntimeBytecode(
            //   hre.ethers.provider,
            //   contractConfig
            // )
            artifacts[contractName] = {
              // deployedBytecode,
              deployedBytecode: add0x(
                contractOutput.evm.deployedBytecode.object
              ),
              storageLayout: contractOutput.storageLayout,
            }
          }
        }
      }

      return makeActionBundleFromConfig(
        args.deployConfig,
        artifacts,
        process.env
      )
    }
  )

// subtask(TASK_CHUG`SPLASH_FETCH)
//   .addParam('configUri', undefined, undefined, types.string)
//   .addOptionalParam('ipfsUrl', 'IPFS gateway URL')
//   .setAction(
//     async (args: {
//       configUri: string
//       ipfsUrl: string
//     }): Promise<CanonicalChugSplashConfig> => {
//       let config: CanonicalChugSplashConfig
//       let ipfs: IPFSHTTPClient
//       if (args.ipfsUrl) {
//         ipfs = create({
//           url: args.ipfsUrl,
//         })
//       } else if (
//         process.env.IPFS_PROJECT_ID &&
//         process.env.IPFS_API_KEY_SECRET
//       ) {
//         const projectCredentials = `${process.env.IPFS_PROJECT_ID}:${process.env.IPFS_API_KEY_SECRET}`
//         ipfs = create({
//           host: 'ipfs.infura.io',
//           port: 5001,
//           protocol: 'https',
//           headers: {
//             authorization: `Basic ${Buffer.from(projectCredentials).toString(
//               'base64'
//             )}`,
//           },
//         })
//       } else {
//         throw new Error(
//           'You must either set your IPFS credentials in an environment file or call this task with an IPFS url.'
//         )
//       }

//       if (args.configUri.startsWith('ipfs://')) {
//         const decoder = new TextDecoder()
//         let data = ''
//         const stream = await ipfs.cat(args.configUri.replace('ipfs://', ''))
//         for await (const chunk of stream) {
//           // Chunks of data are returned as a Uint8Array. Convert it back to a string
//           data += decoder.decode(chunk, { stream: true })
//         }
//         config = JSON.parse(data)
//       } else {
//         throw new Error('unsupported URI type')
//       }

//       return config
//     }
//   )`

task(TASK_CHUGSPLASH_DEPLOY)
  .addFlag('log', "Log all of ChugSplash's output")
  .addFlag('hide', "Hide all of ChugSplash's output")
  .setAction(
    async (
      args: {
        log: boolean
        hide: boolean
      },
      hre: any
    ) => {
      const signer = await hre.ethers.getSigner()
      await deployLocalChugSplash(hre, signer)
      await deployContracts(hre, args.log, args.hide)
    }
  )

task(TASK_CHUGSPLASH_REGISTER)
  .setDescription('Registers a new ChugSplash project')
  .addParam('deployConfig', 'path to chugsplash deploy config')
  .addFlag('log', 'Log the output for this task')
  .setAction(
    async (
      args: {
        deployConfig: string
        log: boolean
      },
      hre
    ) => {
      const spinner = ora({ isSilent: !args.log })

      const config: ChugSplashConfig = await hre.run(TASK_CHUGSPLASH_LOAD, {
        deployConfig: args.deployConfig,
      })

      const signer = hre.ethers.provider.getSigner()

      await registerChugSplashProject(
        config.options.projectName,
        config.options.projectOwner,
        signer
      )

      spinner.succeed('Project successfully created.')
    }
  )

task(TASK_CHUGSPLASH_LIST_ALL_PROJECTS)
  .setDescription('Lists all existing ChugSplash projects')
  .setAction(async (_, hre) => {
    const spinner = ora()

    spinner.start('Getting list of all projects...')

    const ChugSplashRegistry = getChugSplashRegistry(
      hre.ethers.provider.getSigner()
    )

    const events = await ChugSplashRegistry.queryFilter(
      ChugSplashRegistry.filters.ChugSplashProjectRegistered()
    )

    spinner.stop()

    console.table(
      events.map((event) => {
        return {
          name: event.args.projectName,
          manager: event.args.manager,
        }
      })
    )
  })

task(TASK_CHUGSPLASH_PROPOSE)
  .setDescription('Proposes a new ChugSplash bundle')
  .addParam('deployConfig', 'path to chugsplash deploy config')
  .addOptionalParam('ipfsUrl', 'IPFS gateway URL')
  .addFlag('log', 'Log the output for this task')
  .addFlag(
    'local',
    'Propose the bundle without committing it to IPFS. To be used for local deployments.'
  )
  .setAction(
    async (
      args: {
        deployConfig: string
        ipfsUrl: string
        local: boolean
        log: boolean
      },
      hre
    ): Promise<{
      bundle: ChugSplashActionBundle
      configUri: string
      bundleId: string
    }> => {
      const spinner = ora({ isSilent: !args.log })

      // First, commit the bundle to IPFS and get the bundle hash that it returns.
      const { bundle, configUri, bundleId } = await hre.run(
        TASK_CHUGSPLASH_COMMIT,
        {
          deployConfig: args.deployConfig,
          ipfsUrl: args.ipfsUrl,
          local: args.local,
          log: args.log,
        }
      )

      // Next, verify that the bundle has been committed to IPFS with the correct bundle hash.
      // Skip this step if the deployment is local.
      let config: ChugSplashConfig
      if (args.local === false) {
        ;({ config } = await hre.run(TASK_CHUGSPLASH_CHECK_BUNDLE, {
          configUri,
          bundleId: computeBundleId(
            bundle.root,
            bundle.actions.length,
            configUri
          ),
          ipfsUrl: args.ipfsUrl,
          spinner,
        }))
      } else {
        config = await hre.run(TASK_CHUGSPLASH_LOAD, {
          deployConfig: args.deployConfig,
        })
      }

      spinner.start('Proposing the bundle...')

      const ChugSplashRegistry = getChugSplashRegistry(
        hre.ethers.provider.getSigner()
      )

      const ChugSplashManager = new ethers.Contract(
        await ChugSplashRegistry.projects(config.options.projectName),
        ChugSplashManagerABI,
        hre.ethers.provider.getSigner()
      )

      const bundleState: ChugSplashBundleState =
        await ChugSplashManager.bundles(bundleId)
      if (bundleState.status === ChugSplashBundleStatus.EMPTY) {
        const tx = await ChugSplashManager.proposeChugSplashBundle(
          bundle.root,
          bundle.actions.length,
          configUri
        )
        await tx.wait()
        spinner.succeed('Bundle successfully proposed.')
      } else if (bundleState.status === ChugSplashBundleStatus.PROPOSED) {
        spinner.fail('Bundle already proposed.')
      } else if (bundleState.status === ChugSplashBundleStatus.APPROVED) {
        spinner.fail('Bundle is currently active.')
      }
      return { bundle, configUri, bundleId }
    }
  )

task(TASK_CHUGSPLASH_EXECUTE)
  .setDescription('Executes an approved bundle.')
  .addParam('chugSplashManager', 'ChugSplashManager Contract')
  .addParam('bundleState', 'State of the bundle to be executed')
  .addParam('bundle', 'The bundle to be executed')
  .addParam('deployerAddress', 'Address of the user deploying the bundle')
  .addParam('parsedConfig', 'Parsed ChugSplash configuration')
  .addParam('deployer', 'Deploying signer')
  .addFlag('hide', 'Whether to hide logging or not')
  .setAction(
    async (
      args: {
        chugSplashManager: Contract
        bundleState: ChugSplashBundleState
        bundle: any // todo - figure out a type for this
        deployerAddress: any // todo - figure out a type for this
        parsedConfig: ChugSplashConfig
        deployer: any // todo - figure out a type for this
        hide: boolean
      },
      hre: any
    ) => {
      const {
        chugSplashManager,
        bundleState,
        bundle,
        deployerAddress,
        parsedConfig,
        deployer,
        hide,
      } = args

      if (bundleState.selectedExecutor === ethers.constants.AddressZero) {
        const tx = await chugSplashManager.claimBundle({
          value: EXECUTOR_BOND_AMOUNT,
        })
        await tx.wait()
      }

      // Execute the SetCode and DeployImplementation actions that have not been executed yet. Note that
      // the SetImplementation actions have already been sorted so that they are at the end of the
      // actions array.
      const firstSetImplementationActionIndex = bundle.actions.findIndex(
        (action) =>
          isSetImplementationAction(fromRawChugSplashAction(action.action))
      )
      for (
        let i = bundleState.actionsExecuted;
        i < firstSetImplementationActionIndex;
        i++
      ) {
        const action = bundle.actions[i]
        const tx = await chugSplashManager.executeChugSplashAction(
          action.action,
          action.proof.actionIndex,
          action.proof.siblings
        )
        await tx.wait()
      }

      // If the bundle hasn't already been completed in an earlier call, complete the bundle by
      // executing all the SetImplementation actions in a single transaction.
      let finalDeploymentTxnHash: string
      let finalDeploymentReceipt: any
      if (bundleState.status !== ChugSplashBundleStatus.COMPLETED) {
        const setImplActions = bundle.actions.slice(
          firstSetImplementationActionIndex
        )
        const finalDeploymentTxn =
          await chugSplashManager.completeChugSplashBundle(
            setImplActions.map((action) => action.action),
            setImplActions.map((action) => action.proof.actionIndex),
            setImplActions.map((action) => action.proof.siblings)
          )
        finalDeploymentReceipt = await finalDeploymentTxn.wait()
        finalDeploymentTxnHash = finalDeploymentTxn.hash
      }

      // Withdraw all available funds from the ChugSplashManager.
      const totalDebt = await chugSplashManager.totalDebt()
      const chugsplashManagerBalance = await hre.ethers.provider.getBalance(
        chugSplashManager.address
      )
      if (chugsplashManagerBalance.sub(totalDebt).gt(0)) {
        await (await chugSplashManager.withdrawOwnerETH()).wait()
      }
      const deployerDebt = await chugSplashManager.debt(deployerAddress)
      if (deployerDebt.gt(0)) {
        await (await chugSplashManager.claimExecutorPayment()).wait()
      }

      // Transfer ownership of the deployments to the project owner.
      for (const referenceName of Object.keys(parsedConfig.contracts)) {
        // First, check if the Proxy's owner is the ChugSplashManager by getting the latest
        // `AdminChanged` event on the Proxy.
        const Proxy = new ethers.Contract(
          getProxyAddress(parsedConfig.options.projectName, referenceName),
          new ethers.utils.Interface(ProxyABI),
          deployer
        )
        const { args: queryArgs } = (
          await Proxy.queryFilter('AdminChanged')
        ).at(-1)
        if (queryArgs.newAdmin === chugSplashManager.address) {
          await (
            await chugSplashManager.transferProxyOwnership(
              referenceName,
              parsedConfig.options.projectOwner
            )
          ).wait()
        }
      }

      if (
        parsedConfig.options.projectOwner !== (await chugSplashManager.owner())
      ) {
        if (
          parsedConfig.options.projectOwner === ethers.constants.AddressZero
        ) {
          await (await chugSplashManager.renounceOwnership()).wait()
        } else {
          await (
            await chugSplashManager.transferOwnership(
              parsedConfig.options.projectOwner
            )
          ).wait()
        }
      }

      if (!hide) {
        const deployments = {}
        Object.entries(parsedConfig.contracts).forEach(
          ([referenceName, contractConfig], i) =>
            (deployments[i + 1] = {
              Reference: referenceName,
              Contract: contractConfig.contract,
              Address: contractConfig.address,
            })
        )
        console.table(deployments)
      }

      if ((await getChainId(hre.ethers.provider)) !== 31337) {
        createDeploymentFolderForNetwork(
          hre.network.name,
          hre.config.paths.deployed
        )

        for (const [referenceName, contractConfig] of Object.entries(
          parsedConfig.contracts
        )) {
          const { sourceName, contractName, bytecode, abi } =
            getContractArtifact(contractConfig.contract)

          const buildInfo = await getBuildInfo(sourceName, contractName)
          const metadata =
            buildInfo.output.contracts[sourceName][contractName].metadata
          const { devdoc, userdoc } = JSON.parse(metadata).output
          const artifact = {
            contractName,
            address: contractConfig.address,
            abi,
            transactionHash: finalDeploymentTxnHash,
            solcInputHash: buildInfo.id,
            receipt: finalDeploymentReceipt,
            numDeployments: 1,
            metadata,
            args: await getConstructorArgValues(contractConfig),
            bytecode,
            deployedBytecode: await hre.ethers.provider.getCode(
              contractConfig.address
            ),
            devdoc,
            userdoc,
            storageLayout: await getStorageLayout(contractConfig.contract),
          }

          writeDeploymentArtifact(
            hre.network.name,
            hre.config.paths.deployed,
            artifact,
            referenceName
          )
        }
      }

      ChugSplashLog(`Deployed: ${parsedConfig.options.projectName}`, hide)
    }
  )

task(TASK_CHUGSPLASH_APPROVE)
  .setDescription('Allows a manager to approve a bundle to be executed.')
  .addParam('projectName', 'name of the chugsplash project')
  .addParam('bundleId', 'ID of the bundle')
  .addFlag('log', 'Log the output for this task')
  .setAction(
    async (
      args: {
        projectName: string
        bundleId: string
        log: boolean
      },
      hre
    ) => {
      const spinner = ora({ isSilent: !args.log })

      const ChugSplashRegistry = getChugSplashRegistry(
        hre.ethers.provider.getSigner()
      )

      const ChugSplashManager = new ethers.Contract(
        await ChugSplashRegistry.projects(args.projectName),
        ChugSplashManagerABI,
        hre.ethers.provider.getSigner()
      )

      // Get the bundle state of the inputted bundle ID.
      const bundleState: ChugSplashBundleState =
        await ChugSplashManager.bundles(args.bundleId)
      if (bundleState.status !== ChugSplashBundleStatus.PROPOSED) {
        spinner.fail('Bundle must first be proposed.')
        return
      }

      spinner.start('Approving the bundle...')

      const activeBundleId = await ChugSplashManager.activeBundleId()
      if (activeBundleId === ethers.constants.HashZero) {
        const tx = await ChugSplashManager.approveChugSplashBundle(
          args.bundleId
        )
        await tx.wait()
        spinner.succeed('Bundle successfully approved.')
      } else if (activeBundleId === args.bundleId) {
        spinner.fail('Bundle is already approved.')
      } else {
        spinner.fail('A different bundle is currently approved.')
      }
    }
  )

task(TASK_CHUGSPLASH_LIST_BUNDLES)
  .setDescription('Lists all bundles for a given project')
  .addParam('projectName', 'name of the project')
  .addFlag('includeExecuted', 'include bundles that have been executed')
  .setAction(
    async (
      args: {
        projectName: string
        includeExecuted: boolean
      },
      hre
    ) => {
      const spinner = ora()

      spinner.start(`Getting list of all bundles...`)

      const ChugSplashRegistry = getChugSplashRegistry(
        hre.ethers.provider.getSigner()
      )

      const ChugSplashManager = new ethers.Contract(
        await ChugSplashRegistry.projects(args.projectName),
        ChugSplashManagerABI,
        hre.ethers.provider.getSigner()
      )

      // Get events for all bundles that have been proposed. This array includes
      // events that have been approved and executed, which will be filtered out.
      const proposedEvents = await ChugSplashManager.queryFilter(
        ChugSplashManager.filters.ChugSplashBundleProposed()
      )

      // Exit early if there are no proposals for the project.
      if (proposedEvents.length === 0) {
        console.log('There are no bundles for this project.')
        process.exit()
      }

      // Filter out the approved bundle event if there is a currently active bundle
      const activeBundleId = await ChugSplashManager.activeBundleId()

      let approvedEvent: any
      if (activeBundleId !== ethers.constants.HashZero) {
        for (let i = 0; i < proposedEvents.length; i++) {
          const bundleId = proposedEvents[i].args.bundleId
          if (bundleId === activeBundleId) {
            // Remove the active bundle event in-place and return it.
            approvedEvent = proposedEvents.splice(i, 1)

            // It's fine to break out of the loop here since there is only one
            // active bundle at a time.
            break
          }
        }
      }

      const executedEvents = await ChugSplashManager.queryFilter(
        ChugSplashManager.filters.ChugSplashBundleCompleted()
      )

      for (const executed of executedEvents) {
        for (let i = 0; i < proposedEvents.length; i++) {
          const proposed = proposedEvents[i]
          // Remove the event if the bundle hashes match
          if (proposed.args.bundleId === executed.args.bundleId) {
            proposedEvents.splice(i, 1)
          }
        }
      }

      spinner.stop()

      if (proposedEvents.length === 0) {
        // Accounts for the case where there is only one bundle, and it is approved.
        console.log('There are currently no proposed bundles.')
      } else {
        // Display the proposed bundles
        console.log(`Proposals for ${args.projectName}:`)
        proposedEvents.forEach((event) =>
          console.log(
            `Bundle ID: ${event.args.bundleId}\t\tConfig URI: ${event.args.configUri}`
          )
        )
      }

      // Display the approved bundle if it exists
      if (activeBundleId !== ethers.constants.HashZero) {
        console.log('Approved:')
        console.log(
          `Bundle ID: ${activeBundleId}\t\tConfig URI: ${approvedEvent[0].args.configUri}`
        )
      }

      // Display the executed bundles if the user has specified to do so
      if (args.includeExecuted) {
        console.log('\n')
        console.log('Executed:')
        executedEvents.forEach((event) =>
          console.log(
            `Bundle ID: ${event.args.bundleId}\t\tConfig URI: ${event.args.configUri}`
          )
        )
      }
    }
  )

subtask(TASK_CHUGSPLASH_COMMIT)
  .setDescription('Commits a ChugSplash config file with artifacts to IPFS')
  .addParam('deployConfig', 'path to chugsplash deploy config')
  .addOptionalParam('ipfsUrl', 'IPFS gateway URL')
  .addFlag(
    'local',
    'Propose the bundle without committing it to IPFS. To be used for local deployments.'
  )
  .addFlag('log', 'Log the output for this task')
  .setAction(
    async (
      args: {
        deployConfig: string
        ipfsUrl: string
        local: boolean
        log: boolean
      },
      hre
    ): Promise<{
      bundle: ChugSplashActionBundle
      configUri: string
      bundleId: string
    }> => {
      const spinner = ora({ isSilent: !args.log })

      spinner.start('Compiling deploy config...')

      const config: ChugSplashConfig = await hre.run(TASK_CHUGSPLASH_LOAD, {
        deployConfig: args.deployConfig,
      })
      spinner.succeed('Compiled deploy config')

      // We'll need this later
      const buildInfoFolder = path.join(
        hre.config.paths.artifacts,
        'build-info'
      )

      // Extract compiler inputs
      const inputs = fs
        .readdirSync(buildInfoFolder)
        .filter((file) => {
          return file.endsWith('.json')
        })
        .map((file) => {
          return JSON.parse(
            fs.readFileSync(path.join(buildInfoFolder, file), 'utf8')
          )
        })
        .map((content) => {
          return {
            solcVersion: content.solcVersion,
            solcLongVersion: content.solcLongVersion,
            input: content.input,
          }
        })

      const ipfsData = JSON.stringify(
        {
          ...config,
          inputs,
        },
        null,
        2
      )

      if (args.local) {
        spinner.start('Getting bundle hash from IPFS...')
      } else {
        spinner.start('Publishing config to IPFS...')
      }

      let ipfsHash
      if (args.local) {
        ipfsHash = await Hash.of(ipfsData)
      } else if (args.ipfsUrl) {
        const ipfs = create({
          url: args.ipfsUrl,
        })
        ipfsHash = (await ipfs.add(ipfsData)).path
      } else if (
        process.env.IPFS_PROJECT_ID &&
        process.env.IPFS_API_KEY_SECRET
      ) {
        const projectCredentials = `${process.env.IPFS_PROJECT_ID}:${process.env.IPFS_API_KEY_SECRET}`
        const ipfs = create({
          host: 'ipfs.infura.io',
          port: 5001,
          protocol: 'https',
          headers: {
            authorization: `Basic ${Buffer.from(projectCredentials).toString(
              'base64'
            )}`,
          },
        })
        ipfsHash = (await ipfs.add(ipfsData)).path
      } else {
        throw new Error(
          'You must either deploy locally, set your IPFS credentials in an environment file, or call this task with an IPFS url.'
        )
      }

      if (args.local) {
        spinner.succeed('Got IPFS bundle hash locally')
      } else {
        spinner.succeed('Published config to IPFS')
      }

      spinner.start('Building artifact bundle...')
      const bundle = await hre.run(TASK_CHUGSPLASH_BUNDLE_LOCAL, {
        deployConfig: args.deployConfig,
      })
      spinner.succeed('Built artifact bundle')

      const configUri = `ipfs://${ipfsHash}`
      const bundleId = computeBundleId(
        bundle.root,
        bundle.actions.length,
        configUri
      )

      spinner.succeed(`Config: ${configUri}`)
      spinner.succeed(`Bundle: ${bundleId}`)

      return { bundle, configUri, bundleId }
    }
  )

task(TASK_CHUGSPLASH_CHECK_BUNDLE)
  .setDescription('Checks if a deployment config matches a bundle hash')
  .addParam('configUri', 'location of the config file')
  .addParam('bundleId', 'hash of the bundle')
  .addOptionalParam('ipfsUrl', 'IPFS gateway URL')
  .addFlag('log', 'Log the output for this task')
  .setAction(
    async (
      args: {
        configUri: string
        bundleId: string
        ipfsUrl: string
        log: boolean
      },
      hre
    ): Promise<{
      config: CanonicalChugSplashConfig
      bundle: ChugSplashActionBundle
    }> => {
      const spinner = ora({ isSilent: !args.log })

      spinner.start('Fetching config from IPFS...')
      const config: CanonicalChugSplashConfig = await hre.run(
        TASK_CHUGSPLASH_FETCH,
        {
          configUri: args.configUri,
          ipfsUrl: args.ipfsUrl,
        }
      )
      spinner.succeed('Fetched config')

      spinner.start('Building artifact bundle...')
      const bundle: ChugSplashActionBundle = await hre.run(
        TASK_CHUGSPLASH_BUNDLE_REMOTE,
        {
          deployConfig: config,
        }
      )
      spinner.succeed('Built artifact bundle')

      const bundleId = computeBundleId(
        bundle.root,
        bundle.actions.length,
        args.configUri
      )

      if (bundleId !== args.bundleId) {
        spinner.fail(
          'Bundle ID generated from downloaded config does NOT match given hash'
        )
      } else {
        spinner.succeed('Bundle verified')
      }

      return {
        config,
        bundle,
      }
    }
  )

task(TASK_CHUGSPLASH_STATUS)
  .setDescription('Displays the status of a ChugSplash bundle')
  .addParam('projectName', 'name of the chugsplash project')
  .addParam('bundleId', 'hash of the bundle')
  .setAction(
    async (
      args: {
        projectName: string
        bundleId: string
      },
      hre
    ) => {
      const progressBar = new SingleBar({}, Presets.shades_classic)

      const ChugSplashRegistry = getChugSplashRegistry(hre.ethers.provider)

      const ChugSplashManager = new ethers.Contract(
        await ChugSplashRegistry.projects(args.projectName),
        ChugSplashManagerABI,
        hre.ethers.provider
      )

      // Get the bundle state of the inputted bundle ID.
      const bundleState: ChugSplashBundleState =
        await ChugSplashManager.bundles(args.bundleId)

      // Handle cases where the bundle is completed, cancelled, or not yet approved.
      if (bundleState.status === ChugSplashBundleStatus.COMPLETED) {
        // Display a completed status bar then exit.
        progressBar.start(
          bundleState.actionsExecuted,
          bundleState.actionsExecuted
        )
        console.log('\n Bundle is already completed.')
        process.exit()
      } else if (bundleState.status === ChugSplashBundleStatus.CANCELLED) {
        // Set the progress bar to be the number of executions that had occurred when the bundle was
        // cancelled.
        progressBar.start(
          bundleState.executions.length,
          bundleState.actionsExecuted
        )
        console.log('\n Bundle was cancelled.')
        process.exit()
      } else if (bundleState.status !== ChugSplashBundleStatus.APPROVED) {
        console.log('Bundle has not been approved by the project owner yet.')
        process.exit()
      }

      // If we make it to this point, we know that the given bundle is active, since its status is
      // ChugSplashBundleStatus.APPROVED.

      // Define event filters
      const actionExecutedFilter = {
        address: ChugSplashManager.address,
        topics: [
          ethers.utils.id('ChugSplashActionExecuted(bytes32,address,uint256)'),
        ],
      }
      const cancellationFilter = {
        address: ChugSplashManager.address,
        topics: [
          ethers.utils.id('ChugSplashBundleCancelled(bytes32,address,uint256)'),
        ],
      }

      // Set the status bar to display the number of actions executed so far.
      progressBar.start(
        bundleState.executions.length,
        bundleState.actionsExecuted
      )

      // Declare a listener for the ChugSplashActionExecuted event on the project's
      // ChugSplashManager contract.
      hre.ethers.provider.on(actionExecutedFilter, (log) => {
        // Throw an error if the bundle ID inputted by the user is not active. This shouldn't ever
        // happen, since we already checked that this bundle ID was active earlier.
        const emittedBundleId = ChugSplashManagerABI.parseLog(log).args.bundleId
        if (emittedBundleId !== args.bundleId) {
          throw new Error(
            `Bundle ID ${args.bundleId} is inactive. Did you recently cancel this bundle?`
          )
        }

        const actionIndex = ChugSplashManagerABI.parseLog(log).args.actionIndex

        // If the bundle is complete, set the progress bar to be 100% and exit.
        if (actionIndex.eq(bundleState.executions.length)) {
          progressBar.update(actionIndex)
          process.exit()
        }
        // If the bundle is not complete, update the progress bar.
        progressBar.update(actionIndex.toNumber())
      })

      // Also declare an event listener for the ChugSplashBundleCancelled event in case the bundle
      // is cancelled.
      hre.ethers.provider.on(cancellationFilter, (log) => {
        // Throw an error if the emitted bundle ID emitted does not match the bundle ID inputted by
        // the user. This shouldn't ever happen, since we checked earlier that the inputted bundle
        // ID is the active bundle ID.
        const emittedBundleId = ChugSplashManagerABI.parseLog(log).args.bundleId
        if (emittedBundleId !== args.bundleId) {
          throw new Error(
            `Bundle ID ${emittedBundleId} was cancelled, but does not match inputted bundle ID ${args.bundleId}.
            Something went wrong.`
          )
        }

        const actionIndex = ChugSplashManagerABI.parseLog(log).args.actionIndex

        // Set the progress bar to be the number of executions that had occurred when the bundle was
        // cancelled.
        progressBar.update(actionIndex.toNumber())
        console.log('\n Bundle was cancelled :(')
        process.exit()
      })
    }
  )

// TODO: change 'any' type
task(TASK_NODE)
  .addFlag('disable', 'Disable ChugSplash from deploying on startup')
  .addFlag('log', "Log all of ChugSplash's output")
  .addFlag('hide', "Hide all of ChugSplash's output")
  .setAction(
    async (
      args: { disable: boolean; log: boolean; hide: boolean },
      hre: any,
      runSuper
    ) => {
      if (!args.disable) {
        if ((await getChainId(hre.ethers.provider)) === 31337) {
          const deployer = await hre.ethers.getSigner()
          await deployLocalChugSplash(hre, deployer)
          await deployContracts(hre, args.log, args.hide)
          await writeHardhatSnapshotId(hre)
        }
      }
      await runSuper(args)
    }
  )

task(TASK_TEST)
  .addFlag('show', 'Show ChugSplash deployment information')
  .setAction(async (args: { show: boolean }, hre: any, runSuper) => {
    if ((await getChainId(hre.ethers.provider)) === 31337) {
      try {
        const snapshotIdPath = path.join(
          path.basename(hre.config.paths.deployed),
          hre.network.name === 'localhost' ? 'localhost' : 'hardhat',
          '.snapshotId'
        )
        const snapshotId = fs.readFileSync(snapshotIdPath, 'utf8')
        const snapshotReverted = await hre.network.provider.send('evm_revert', [
          snapshotId,
        ])
        if (!snapshotReverted) {
          throw new Error('Snapshot failed to be reverted.')
        }
      } catch {
        await deployLocalChugSplash(hre, await hre.ethers.getSigner())
        await deployContracts(hre, false, !args.show)
      } finally {
        await writeHardhatSnapshotId(hre)
      }
    }
    await runSuper(args)
  })

task(TASK_RUN).setAction(async (args, hre: any, runSuper) => {
  await hre.run(TASK_CHUGSPLASH_DEPLOY, hre)
  await runSuper(args)
})<|MERGE_RESOLUTION|>--- conflicted
+++ resolved
@@ -45,14 +45,10 @@
 import * as dotenv from 'dotenv'
 
 import {
-<<<<<<< HEAD
+  getBuildInfo,
+  getConstructorArgs,
+  getContractArtifact,
   getCreationCode,
-=======
-  generateRuntimeBytecode,
-  getBuildInfo,
-  getConstructorArgValues,
-  getContractArtifact,
->>>>>>> 8baf80f2
   getImmutableVariables,
   getStorageLayout,
 } from './artifacts'
@@ -472,7 +468,7 @@
         finalDeploymentTxnHash = finalDeploymentTxn.hash
       }
 
-      // Withdraw all available funds from the ChugSplashManager.
+      // Withdraw all available funds from the chugSplashManager.
       const totalDebt = await chugSplashManager.totalDebt()
       const chugsplashManagerBalance = await hre.ethers.provider.getBalance(
         chugSplashManager.address
@@ -487,17 +483,17 @@
 
       // Transfer ownership of the deployments to the project owner.
       for (const referenceName of Object.keys(parsedConfig.contracts)) {
-        // First, check if the Proxy's owner is the ChugSplashManager by getting the latest
+        // First, check if the Proxy's owner is the chugSplashManager by getting the latest
         // `AdminChanged` event on the Proxy.
         const Proxy = new ethers.Contract(
           getProxyAddress(parsedConfig.options.projectName, referenceName),
           new ethers.utils.Interface(ProxyABI),
           deployer
         )
-        const { args: queryArgs } = (
+        const { args: eventArgs } = (
           await Proxy.queryFilter('AdminChanged')
         ).at(-1)
-        if (queryArgs.newAdmin === chugSplashManager.address) {
+        if (eventArgs.newAdmin === chugSplashManager.address) {
           await (
             await chugSplashManager.transferProxyOwnership(
               referenceName,
@@ -523,6 +519,65 @@
         }
       }
 
+      if ((await getChainId(hre.ethers.provider)) !== 31337) {
+        createDeploymentFolderForNetwork(
+          hre.network.name,
+          hre.config.paths.deployed
+        )
+
+        for (const [referenceName, contractConfig] of Object.entries(
+          parsedConfig.contracts
+        )) {
+          const artifact = getContractArtifact(contractConfig.contract)
+          const { sourceName, contractName, bytecode, abi } = artifact
+
+          const buildInfo = await getBuildInfo(sourceName, contractName)
+          const output = buildInfo.output.contracts[sourceName][contractName]
+          const immutableReferences: {
+            [astId: number]: {
+              length: number
+              start: number
+            }[]
+          } = output.evm.deployedBytecode.immutableReferences
+
+          const metadata =
+            buildInfo.output.contracts[sourceName][contractName].metadata
+          const { devdoc, userdoc } = JSON.parse(metadata).output
+          const { constructorArgValues } = await getConstructorArgs(
+            parsedConfig,
+            referenceName,
+            abi,
+            buildInfo.output.sources,
+            immutableReferences
+          )
+          const deploymentArtifact = {
+            contractName,
+            address: contractConfig.address,
+            abi,
+            transactionHash: finalDeploymentTxnHash,
+            solcInputHash: buildInfo.id,
+            receipt: finalDeploymentReceipt,
+            numDeployments: 1,
+            metadata,
+            args: constructorArgValues,
+            bytecode,
+            deployedBytecode: await hre.ethers.provider.getCode(
+              contractConfig.address
+            ),
+            devdoc,
+            userdoc,
+            storageLayout: await getStorageLayout(contractConfig.contract),
+          }
+
+          writeDeploymentArtifact(
+            hre.network.name,
+            hre.config.paths.deployed,
+            deploymentArtifact,
+            referenceName
+          )
+        }
+      }
+
       if (!hide) {
         const deployments = {}
         Object.entries(parsedConfig.contracts).forEach(
@@ -534,50 +589,6 @@
             })
         )
         console.table(deployments)
-      }
-
-      if ((await getChainId(hre.ethers.provider)) !== 31337) {
-        createDeploymentFolderForNetwork(
-          hre.network.name,
-          hre.config.paths.deployed
-        )
-
-        for (const [referenceName, contractConfig] of Object.entries(
-          parsedConfig.contracts
-        )) {
-          const { sourceName, contractName, bytecode, abi } =
-            getContractArtifact(contractConfig.contract)
-
-          const buildInfo = await getBuildInfo(sourceName, contractName)
-          const metadata =
-            buildInfo.output.contracts[sourceName][contractName].metadata
-          const { devdoc, userdoc } = JSON.parse(metadata).output
-          const artifact = {
-            contractName,
-            address: contractConfig.address,
-            abi,
-            transactionHash: finalDeploymentTxnHash,
-            solcInputHash: buildInfo.id,
-            receipt: finalDeploymentReceipt,
-            numDeployments: 1,
-            metadata,
-            args: await getConstructorArgValues(contractConfig),
-            bytecode,
-            deployedBytecode: await hre.ethers.provider.getCode(
-              contractConfig.address
-            ),
-            devdoc,
-            userdoc,
-            storageLayout: await getStorageLayout(contractConfig.contract),
-          }
-
-          writeDeploymentArtifact(
-            hre.network.name,
-            hre.config.paths.deployed,
-            artifact,
-            referenceName
-          )
-        }
       }
 
       ChugSplashLog(`Deployed: ${parsedConfig.options.projectName}`, hide)
