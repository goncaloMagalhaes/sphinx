import * as path from 'path'
import * as fs from 'fs'

import { Contract, ethers, utils } from 'ethers'
import { subtask, task, types } from 'hardhat/config'
import { SolcBuild } from 'hardhat/types'
import {
  TASK_NODE,
  TASK_COMPILE,
  TASK_COMPILE_SOLIDITY_GET_SOLC_BUILD,
  TASK_COMPILE_SOLIDITY_RUN_SOLCJS,
  TASK_COMPILE_SOLIDITY_RUN_SOLC,
  TASK_TEST,
  TASK_RUN,
} from 'hardhat/builtin-tasks/task-names'
import { create, IPFSHTTPClient } from 'ipfs-http-client'
<<<<<<< HEAD
import { add0x, getChainId } from '@eth-optimism/core-utils'
=======
import { add0x, getChainId, remove0x } from '@eth-optimism/core-utils'
>>>>>>> 49857ca3
import {
  computeBundleId,
  makeActionBundleFromConfig,
  ChugSplashConfig,
  CanonicalChugSplashConfig,
  ChugSplashActionBundle,
  ChugSplashBundleState,
  ChugSplashBundleStatus,
  loadChugSplashConfig,
  registerChugSplashProject,
  getChugSplashRegistry,
  parseChugSplashConfig,
  isSetImplementationAction,
  fromRawChugSplashAction,
  getProxyAddress,
  createDeploymentFolderForNetwork,
  writeDeploymentArtifact,
  log as ChugSplashLog,
} from '@chugsplash/core'
import {
  ChugSplashManagerABI,
  EXECUTOR_BOND_AMOUNT,
  ProxyABI,
} from '@chugsplash/contracts'
import ora from 'ora'
import { SingleBar, Presets } from 'cli-progress'
import Hash from 'ipfs-only-hash'
import * as dotenv from 'dotenv'

import {
  getBuildInfo,
  getConstructorArgs,
  getContractArtifact,
  getCreationCode,
  getImmutableVariables,
  getStorageLayout,
} from './artifacts'
import { deployContracts } from './deployments'
import { deployChugSplashContracts } from './predeploys'
import { writeHardhatSnapshotId } from './utils'

// Load environment variables from .env
dotenv.config()

// internal tasks
const TASK_CHUGSPLASH_LOAD = 'chugsplash-load'
const TASK_CHUGSPLASH_FETCH = 'chugsplash-fetch'
const TASK_CHUGSPLASH_BUNDLE_LOCAL = 'chugsplash-bundle-local'
const TASK_CHUGSPLASH_BUNDLE_REMOTE = 'chugsplash-bundle-remote'

// public tasks
const TASK_CHUGSPLASH_DEPLOY = 'chugsplash-deploy'
const TASK_CHUGSPLASH_REGISTER = 'chugsplash-register'
const TASK_CHUGSPLASH_LIST_ALL_PROJECTS = 'chugsplash-list-projects'
const TASK_CHUGSPLASH_CHECK_BUNDLE = 'chugsplash-check-bundle'
const TASK_CHUGSPLASH_COMMIT = 'chugsplash-commit'
const TASK_CHUGSPLASH_PROPOSE = 'chugsplash-propose'
const TASK_CHUGSPLASH_APPROVE = 'chugsplash-approve'
const TASK_CHUGSPLASH_EXECUTE = 'chugsplash-execute'
const TASK_CHUGSPLASH_LIST_BUNDLES = 'chugsplash-list-bundles'
const TASK_CHUGSPLASH_STATUS = 'chugsplash-status'

subtask(TASK_CHUGSPLASH_LOAD)
  .addParam('deployConfig', undefined, undefined, types.string)
  .setAction(
    async (args: { deployConfig: string }, hre): Promise<ChugSplashConfig> => {
      // Make sure we have the latest compiled code.
      await hre.run(TASK_COMPILE, {
        quiet: true,
      })
      const config = loadChugSplashConfig(args.deployConfig)
      return config
    }
  )

subtask(TASK_CHUGSPLASH_BUNDLE_LOCAL)
  .addParam('deployConfig', undefined, undefined, types.string)
  .setAction(
    async (
      args: { deployConfig: string },
      hre
    ): Promise<ChugSplashActionBundle> => {
      const config: ChugSplashConfig = await hre.run(TASK_CHUGSPLASH_LOAD, {
        deployConfig: args.deployConfig,
      })
      const parsed = parseChugSplashConfig(config)

      const artifacts = {}
      for (const [referenceName, contractConfig] of Object.entries(
        parsed.contracts
      )) {
        const storageLayout = await getStorageLayout(contractConfig.contract)
        const creationCode = await getCreationCode(parsed, referenceName)
        const immutableVariables = await getImmutableVariables(contractConfig)
        artifacts[referenceName] = {
          creationCode,
          storageLayout,
          immutableVariables,
        }
      }

      return makeActionBundleFromConfig(config, artifacts, process.env)
    }
  )

subtask(TASK_CHUGSPLASH_BUNDLE_REMOTE)
  .addParam('deployConfig', undefined, undefined, types.any)
  .setAction(
    async (
      args: { deployConfig: CanonicalChugSplashConfig },
      hre
    ): Promise<ChugSplashActionBundle> => {
      const artifacts = {}
      for (const [referenceName] of Object.entries(
        args.deployConfig.contracts
      )) {
        for (const contract of args.deployConfig.inputs) {
          const solcBuild: SolcBuild = await hre.run(
            TASK_COMPILE_SOLIDITY_GET_SOLC_BUILD,
            {
              quiet: true,
              solcVersion: contract.solcVersion,
            }
          )

          let output: any // TODO: Compiler output
          if (solcBuild.isSolcJs) {
            output = await hre.run(TASK_COMPILE_SOLIDITY_RUN_SOLCJS, {
              input: contract.input,
              solcJsPath: solcBuild.compilerPath,
            })
          } else {
            output = await hre.run(TASK_COMPILE_SOLIDITY_RUN_SOLC, {
              input: contract.input,
              solcPath: solcBuild.compilerPath,
            })
          }

          for (const [sourceName, fileOutput] of Object.entries(
            output.contracts
          )) {
            for (const [contractName, contractOutput] of Object.entries(
              fileOutput
            )) {
              const bytecode = add0x(contractOutput.evm.bytecode.object)
              const { constructorArgTypes, constructorArgValues } =
                await getConstructorArgs(
                  args.deployConfig,
                  referenceName,
                  contractOutput.abi,
                  output.sources,
                  output.contracts[sourceName][contractName].evm
                    .deployedBytecode.immutableReferences
                )

              const creationCode = bytecode.concat(
                remove0x(
                  utils.defaultAbiCoder.encode(
                    constructorArgTypes,
                    constructorArgValues
                  )
                )
              )

              const immutableVariables: string[] = []
              for (const source of Object.values(output.sources)) {
                for (const contractNode of (source as any).ast.nodes) {
                  if (contractNode.nodeType === 'ContractDefinition') {
                    for (const node of contractNode.nodes) {
                      if (node.mutability === 'immutable') {
                        immutableVariables.push(node.name)
                      }
                    }
                  }
                }
              }

              artifacts[referenceName] = {
                bytecode: add0x(contractOutput.evm.bytecode.object),
                creationCode,
                storageLayout: contractOutput.storageLayout,
                contractName,
                sourceName,
                abi: contractOutput.abi,
                sources: output.sources,
                immutableVariables,
                immutableReferences:
                  output.contracts[sourceName][contractName].evm
                    .deployedBytecode.immutableReferences,
              }
            }
          }
        }
      }

      return makeActionBundleFromConfig(
        args.deployConfig,
        artifacts,
        process.env
      )
    }
  )

subtask(TASK_CHUGSPLASH_FETCH)
  .addParam('configUri', undefined, undefined, types.string)
  .addOptionalParam('ipfsUrl', 'IPFS gateway URL')
  .setAction(
    async (args: {
      configUri: string
      ipfsUrl: string
    }): Promise<CanonicalChugSplashConfig> => {
      let config: CanonicalChugSplashConfig
      let ipfs: IPFSHTTPClient
      if (args.ipfsUrl) {
        ipfs = create({
          url: args.ipfsUrl,
        })
      } else if (
        process.env.IPFS_PROJECT_ID &&
        process.env.IPFS_API_KEY_SECRET
      ) {
        const projectCredentials = `${process.env.IPFS_PROJECT_ID}:${process.env.IPFS_API_KEY_SECRET}`
        ipfs = create({
          host: 'ipfs.infura.io',
          port: 5001,
          protocol: 'https',
          headers: {
            authorization: `Basic ${Buffer.from(projectCredentials).toString(
              'base64'
            )}`,
          },
        })
      } else {
        throw new Error(
          'You must either set your IPFS credentials in an environment file or call this task with an IPFS url.'
        )
      }

      if (args.configUri.startsWith('ipfs://')) {
        const decoder = new TextDecoder()
        let data = ''
        const stream = await ipfs.cat(args.configUri.replace('ipfs://', ''))
        for await (const chunk of stream) {
          // Chunks of data are returned as a Uint8Array. Convert it back to a string
          data += decoder.decode(chunk, { stream: true })
        }
        config = JSON.parse(data)
      } else {
        throw new Error('unsupported URI type')
      }

      return config
    }
  )

task(TASK_CHUGSPLASH_DEPLOY)
  .addFlag('log', "Log all of ChugSplash's output")
  .addFlag('hide', "Hide all of ChugSplash's output")
  .addOptionalParam<boolean>(
    'local',
    'Enable local execution within the CLI',
    true,
    types.boolean
  )
  .setAction(
    async (
      args: {
        log: boolean
        hide: boolean
        local: boolean
      },
      hre: any
    ) => {
      const signer = await hre.ethers.getSigner()
<<<<<<< HEAD
      await deployChugSplashContracts(hre, signer)
      await deployContracts(hre, args.log, args.hide)
=======
      await deployLocalChugSplash(hre, signer)
      await deployContracts(hre, args.log, args.hide, args.local)
>>>>>>> 49857ca3
    }
  )

task(TASK_CHUGSPLASH_REGISTER)
  .setDescription('Registers a new ChugSplash project')
  .addParam('deployConfig', 'path to chugsplash deploy config')
  .addFlag('log', 'Log the output for this task')
  .setAction(
    async (
      args: {
        deployConfig: string
        log: boolean
      },
      hre
    ) => {
      const spinner = ora({ isSilent: !args.log })

      const config: ChugSplashConfig = await hre.run(TASK_CHUGSPLASH_LOAD, {
        deployConfig: args.deployConfig,
      })

      const signer = hre.ethers.provider.getSigner()

      await registerChugSplashProject(
        config.options.projectName,
        config.options.projectOwner,
        signer
      )

      spinner.succeed('Project successfully created.')
    }
  )

task(TASK_CHUGSPLASH_LIST_ALL_PROJECTS)
  .setDescription('Lists all existing ChugSplash projects')
  .setAction(async (_, hre) => {
    const spinner = ora()

    spinner.start('Getting list of all projects...')

    const ChugSplashRegistry = getChugSplashRegistry(
      hre.ethers.provider.getSigner()
    )

    const events = await ChugSplashRegistry.queryFilter(
      ChugSplashRegistry.filters.ChugSplashProjectRegistered()
    )

    spinner.stop()

    console.table(
      events.map((event) => {
        return {
          name: event.args.projectName,
          manager: event.args.manager,
        }
      })
    )
  })

task(TASK_CHUGSPLASH_PROPOSE)
  .setDescription('Proposes a new ChugSplash bundle')
  .addParam('deployConfig', 'path to chugsplash deploy config')
  .addOptionalParam('ipfsUrl', 'IPFS gateway URL')
  .addFlag('log', 'Log the output for this task')
  .addFlag(
    'local',
    'Propose the bundle without committing it to IPFS. To be used for local deployments.'
  )
  .setAction(
    async (
      args: {
        deployConfig: string
        ipfsUrl: string
        local: boolean
        log: boolean
      },
      hre
    ): Promise<{
      bundle: ChugSplashActionBundle
      configUri: string
      bundleId: string
    }> => {
      const spinner = ora({ isSilent: !args.log })

      // First, commit the bundle to IPFS and get the bundle hash that it returns.
      const { bundle, configUri, bundleId } = await hre.run(
        TASK_CHUGSPLASH_COMMIT,
        {
          deployConfig: args.deployConfig,
          ipfsUrl: args.ipfsUrl,
          local: args.local,
          log: args.log,
        }
      )

      // Next, verify that the bundle has been committed to IPFS with the correct bundle hash.
      // Skip this step if the deployment is local.
      let config: ChugSplashConfig
      if (args.local === false) {
        ;({ config } = await hre.run(TASK_CHUGSPLASH_CHECK_BUNDLE, {
          configUri,
          bundleId: computeBundleId(
            bundle.root,
            bundle.actions.length,
            configUri
          ),
          ipfsUrl: args.ipfsUrl,
          spinner,
        }))
      } else {
        config = await hre.run(TASK_CHUGSPLASH_LOAD, {
          deployConfig: args.deployConfig,
        })
      }

      spinner.start('Proposing the bundle...')

      const ChugSplashRegistry = getChugSplashRegistry(
        hre.ethers.provider.getSigner()
      )

      const ChugSplashManager = new ethers.Contract(
        await ChugSplashRegistry.projects(config.options.projectName),
        ChugSplashManagerABI,
        hre.ethers.provider.getSigner()
      )

      const bundleState: ChugSplashBundleState =
        await ChugSplashManager.bundles(bundleId)
      if (bundleState.status === ChugSplashBundleStatus.EMPTY) {
        const tx = await ChugSplashManager.proposeChugSplashBundle(
          bundle.root,
          bundle.actions.length,
          configUri
        )
        await tx.wait()
        spinner.succeed('Bundle successfully proposed.')
      } else if (bundleState.status === ChugSplashBundleStatus.PROPOSED) {
        spinner.fail('Bundle already proposed.')
      } else if (bundleState.status === ChugSplashBundleStatus.APPROVED) {
        spinner.fail('Bundle is currently active.')
      }
      return { bundle, configUri, bundleId }
    }
  )

subtask(TASK_CHUGSPLASH_EXECUTE)
  .setDescription('Executes an approved bundle.')
  .addParam(
    'chugSplashManager',
    'ChugSplashManager Contract',
    undefined,
    types.any
  )
  .addParam(
    'bundleState',
    'State of the bundle to be executed',
    undefined,
    types.any
  )
  .addParam('bundle', 'The bundle to be executed', undefined, types.any)
  .addParam('deployerAddress', 'Address of the user deploying the bundle')
  .addParam(
    'parsedConfig',
    'Parsed ChugSplash configuration',
    undefined,
    types.any
  )
  .addParam('deployer', 'Deploying signer', undefined, types.any)
  .addFlag('hide', 'Whether to hide logging or not')
  .setAction(
    async (
      args: {
        chugSplashManager: Contract
        bundleState: ChugSplashBundleState
        bundle: any // todo - figure out a type for this
        deployerAddress: any // todo - figure out a type for this
        parsedConfig: ChugSplashConfig
        deployer: any // todo - figure out a type for this
        hide: boolean
      },
      hre: any
    ) => {
      const {
        chugSplashManager,
        bundleState,
        bundle,
        deployerAddress,
        parsedConfig,
        deployer,
        hide,
      } = args

      if (bundleState.selectedExecutor === ethers.constants.AddressZero) {
        const tx = await chugSplashManager.claimBundle({
          value: EXECUTOR_BOND_AMOUNT,
        })
        await tx.wait()
      }

      // Execute the SetCode and DeployImplementation actions that have not been executed yet. Note that
      // the SetImplementation actions have already been sorted so that they are at the end of the
      // actions array.
      const firstSetImplementationActionIndex = bundle.actions.findIndex(
        (action) =>
          isSetImplementationAction(fromRawChugSplashAction(action.action))
      )
      for (
        let i = bundleState.actionsExecuted;
        i < firstSetImplementationActionIndex;
        i++
      ) {
        const action = bundle.actions[i]
        const tx = await chugSplashManager.executeChugSplashAction(
          action.action,
          action.proof.actionIndex,
          action.proof.siblings
        )
        await tx.wait()
      }

      // If the bundle hasn't already been completed in an earlier call, complete the bundle by
      // executing all the SetImplementation actions in a single transaction.
      let finalDeploymentTxnHash: string
      let finalDeploymentReceipt: any
      if (bundleState.status !== ChugSplashBundleStatus.COMPLETED) {
        const setImplActions = bundle.actions.slice(
          firstSetImplementationActionIndex
        )
        const finalDeploymentTxn =
          await chugSplashManager.completeChugSplashBundle(
            setImplActions.map((action) => action.action),
            setImplActions.map((action) => action.proof.actionIndex),
            setImplActions.map((action) => action.proof.siblings)
          )
        finalDeploymentReceipt = await finalDeploymentTxn.wait()
        finalDeploymentTxnHash = finalDeploymentTxn.hash
      }

      // Withdraw all available funds from the chugSplashManager.
      const totalDebt = await chugSplashManager.totalDebt()
      const chugsplashManagerBalance = await hre.ethers.provider.getBalance(
        chugSplashManager.address
      )
      if (chugsplashManagerBalance.sub(totalDebt).gt(0)) {
        await (await chugSplashManager.withdrawOwnerETH()).wait()
      }
      const deployerDebt = await chugSplashManager.debt(deployerAddress)
      if (deployerDebt.gt(0)) {
        await (await chugSplashManager.claimExecutorPayment()).wait()
      }

      // Transfer ownership of the deployments to the project owner.
      for (const referenceName of Object.keys(parsedConfig.contracts)) {
        // First, check if the Proxy's owner is the chugSplashManager by getting the latest
        // `AdminChanged` event on the Proxy.
        const Proxy = new ethers.Contract(
          getProxyAddress(parsedConfig.options.projectName, referenceName),
          new ethers.utils.Interface(ProxyABI),
          deployer
        )
        const { args: eventArgs } = (
          await Proxy.queryFilter('AdminChanged')
        ).at(-1)
        if (eventArgs.newAdmin === chugSplashManager.address) {
          await (
            await chugSplashManager.transferProxyOwnership(
              referenceName,
              parsedConfig.options.projectOwner
            )
          ).wait()
        }
      }

      if (
        parsedConfig.options.projectOwner !== (await chugSplashManager.owner())
      ) {
        if (
          parsedConfig.options.projectOwner === ethers.constants.AddressZero
        ) {
          await (await chugSplashManager.renounceOwnership()).wait()
        } else {
          await (
            await chugSplashManager.transferOwnership(
              parsedConfig.options.projectOwner
            )
          ).wait()
        }
      }

      if ((await getChainId(hre.ethers.provider)) !== 31337) {
        createDeploymentFolderForNetwork(
          hre.network.name,
          hre.config.paths.deployed
        )

        for (const [referenceName, contractConfig] of Object.entries(
          parsedConfig.contracts
        )) {
          const artifact = getContractArtifact(contractConfig.contract)
          const { sourceName, contractName, bytecode, abi } = artifact

          const buildInfo = await getBuildInfo(sourceName, contractName)
          const output = buildInfo.output.contracts[sourceName][contractName]
          const immutableReferences: {
            [astId: number]: {
              length: number
              start: number
            }[]
          } = output.evm.deployedBytecode.immutableReferences

          const metadata =
            buildInfo.output.contracts[sourceName][contractName].metadata
          const { devdoc, userdoc } = JSON.parse(metadata).output
          const { constructorArgValues } = await getConstructorArgs(
            parsedConfig,
            referenceName,
            abi,
            buildInfo.output.sources,
            immutableReferences
          )
          const deploymentArtifact = {
            contractName,
            address: contractConfig.address,
            abi,
            transactionHash: finalDeploymentTxnHash,
            solcInputHash: buildInfo.id,
            receipt: finalDeploymentReceipt,
            numDeployments: 1,
            metadata,
            args: constructorArgValues,
            bytecode,
            deployedBytecode: await hre.ethers.provider.getCode(
              contractConfig.address
            ),
            devdoc,
            userdoc,
            storageLayout: await getStorageLayout(contractConfig.contract),
          }

          writeDeploymentArtifact(
            hre.network.name,
            hre.config.paths.deployed,
            deploymentArtifact,
            referenceName
          )
        }
      }

      if (!hide) {
        const deployments = {}
        Object.entries(parsedConfig.contracts).forEach(
          ([referenceName, contractConfig], i) =>
            (deployments[i + 1] = {
              Reference: referenceName,
              Contract: contractConfig.contract,
              Address: contractConfig.address,
            })
        )
        console.table(deployments)
      }

      ChugSplashLog(`Deployed: ${parsedConfig.options.projectName}`, hide)
    }
  )

task(TASK_CHUGSPLASH_APPROVE)
  .setDescription('Allows a manager to approve a bundle to be executed.')
  .addParam('projectName', 'name of the chugsplash project')
  .addParam('bundleId', 'ID of the bundle')
  .addFlag('log', 'Log the output for this task')
  .setAction(
    async (
      args: {
        projectName: string
        bundleId: string
        log: boolean
      },
      hre
    ) => {
      const spinner = ora({ isSilent: !args.log })

      const ChugSplashRegistry = getChugSplashRegistry(
        hre.ethers.provider.getSigner()
      )

      const ChugSplashManager = new ethers.Contract(
        await ChugSplashRegistry.projects(args.projectName),
        ChugSplashManagerABI,
        hre.ethers.provider.getSigner()
      )

      // Get the bundle state of the inputted bundle ID.
      const bundleState: ChugSplashBundleState =
        await ChugSplashManager.bundles(args.bundleId)
      if (bundleState.status !== ChugSplashBundleStatus.PROPOSED) {
        spinner.fail('Bundle must first be proposed.')
        return
      }

      spinner.start('Approving the bundle...')

      const activeBundleId = await ChugSplashManager.activeBundleId()
      if (activeBundleId === ethers.constants.HashZero) {
        const tx = await ChugSplashManager.approveChugSplashBundle(
          args.bundleId
        )
        await tx.wait()
        spinner.succeed('Bundle successfully approved.')
      } else if (activeBundleId === args.bundleId) {
        spinner.fail('Bundle is already approved.')
      } else {
        spinner.fail('A different bundle is currently approved.')
      }
    }
  )

task(TASK_CHUGSPLASH_LIST_BUNDLES)
  .setDescription('Lists all bundles for a given project')
  .addParam('projectName', 'name of the project')
  .addFlag('includeExecuted', 'include bundles that have been executed')
  .setAction(
    async (
      args: {
        projectName: string
        includeExecuted: boolean
      },
      hre
    ) => {
      const spinner = ora()

      spinner.start(`Getting list of all bundles...`)

      const ChugSplashRegistry = getChugSplashRegistry(
        hre.ethers.provider.getSigner()
      )

      const ChugSplashManager = new ethers.Contract(
        await ChugSplashRegistry.projects(args.projectName),
        ChugSplashManagerABI,
        hre.ethers.provider.getSigner()
      )

      // Get events for all bundles that have been proposed. This array includes
      // events that have been approved and executed, which will be filtered out.
      const proposedEvents = await ChugSplashManager.queryFilter(
        ChugSplashManager.filters.ChugSplashBundleProposed()
      )

      // Exit early if there are no proposals for the project.
      if (proposedEvents.length === 0) {
        console.log('There are no bundles for this project.')
        process.exit()
      }

      // Filter out the approved bundle event if there is a currently active bundle
      const activeBundleId = await ChugSplashManager.activeBundleId()

      let approvedEvent: any
      if (activeBundleId !== ethers.constants.HashZero) {
        for (let i = 0; i < proposedEvents.length; i++) {
          const bundleId = proposedEvents[i].args.bundleId
          if (bundleId === activeBundleId) {
            // Remove the active bundle event in-place and return it.
            approvedEvent = proposedEvents.splice(i, 1)

            // It's fine to break out of the loop here since there is only one
            // active bundle at a time.
            break
          }
        }
      }

      const executedEvents = await ChugSplashManager.queryFilter(
        ChugSplashManager.filters.ChugSplashBundleCompleted()
      )

      for (const executed of executedEvents) {
        for (let i = 0; i < proposedEvents.length; i++) {
          const proposed = proposedEvents[i]
          // Remove the event if the bundle hashes match
          if (proposed.args.bundleId === executed.args.bundleId) {
            proposedEvents.splice(i, 1)
          }
        }
      }

      spinner.stop()

      if (proposedEvents.length === 0) {
        // Accounts for the case where there is only one bundle, and it is approved.
        console.log('There are currently no proposed bundles.')
      } else {
        // Display the proposed bundles
        console.log(`Proposals for ${args.projectName}:`)
        proposedEvents.forEach((event) =>
          console.log(
            `Bundle ID: ${event.args.bundleId}\t\tConfig URI: ${event.args.configUri}`
          )
        )
      }

      // Display the approved bundle if it exists
      if (activeBundleId !== ethers.constants.HashZero) {
        console.log('Approved:')
        console.log(
          `Bundle ID: ${activeBundleId}\t\tConfig URI: ${approvedEvent[0].args.configUri}`
        )
      }

      // Display the executed bundles if the user has specified to do so
      if (args.includeExecuted) {
        console.log('\n')
        console.log('Executed:')
        executedEvents.forEach((event) =>
          console.log(
            `Bundle ID: ${event.args.bundleId}\t\tConfig URI: ${event.args.configUri}`
          )
        )
      }
    }
  )

subtask(TASK_CHUGSPLASH_COMMIT)
  .setDescription('Commits a ChugSplash config file with artifacts to IPFS')
  .addParam('deployConfig', 'path to chugsplash deploy config')
  .addOptionalParam('ipfsUrl', 'IPFS gateway URL')
  .addFlag(
    'local',
    'Propose the bundle without committing it to IPFS. To be used for local deployments.'
  )
  .addFlag('log', 'Log the output for this task')
  .setAction(
    async (
      args: {
        deployConfig: string
        ipfsUrl: string
        local: boolean
        log: boolean
      },
      hre
    ): Promise<{
      bundle: ChugSplashActionBundle
      configUri: string
      bundleId: string
    }> => {
      const spinner = ora({ isSilent: !args.log })

      spinner.start('Compiling deploy config...')

      const config: ChugSplashConfig = await hre.run(TASK_CHUGSPLASH_LOAD, {
        deployConfig: args.deployConfig,
      })
      spinner.succeed('Compiled deploy config')

      let configSourceNames = Object.values(config.contracts)
        .map((contractConfig) => contractConfig.contract)
        .map((name) => getContractArtifact(name).sourceName)
      // Get unique source names for the contracts in the ChugSplash config
      configSourceNames = Array.from(new Set(configSourceNames))

      // We'll need this later
      const buildInfoFolder = path.join(
        hre.config.paths.artifacts,
        'build-info'
      )

      // Extract compiler inputs
      const inputs = fs
        .readdirSync(buildInfoFolder)
        .filter((file) => {
          return file.endsWith('.json')
        })
        .map((file) => {
          return JSON.parse(
            fs.readFileSync(path.join(buildInfoFolder, file), 'utf8')
          )
        })
        .filter((buildInfo) => {
          // Get an array of the source names for the current build info file
          const inputSourceNames = Object.keys(buildInfo.input.sources)
          // Get the intersection of source names between the current build info file
          // and the ChugSplash config file
          const intersection = configSourceNames.filter((name) =>
            inputSourceNames.includes(name)
          )
          // Keep this build info file if the arrays share at least one source name in common
          return intersection.length > 0
        })
        .map((compilerInput) => {
          return {
            solcVersion: compilerInput.solcVersion,
            solcLongVersion: compilerInput.solcLongVersion,
            input: compilerInput.input,
          }
        })

      const ipfsData = JSON.stringify(
        {
          ...config,
          inputs,
        },
        null,
        2
      )

      if (args.local) {
        spinner.start('Getting bundle hash from IPFS...')
      } else {
        spinner.start('Publishing config to IPFS...')
      }

      let ipfsHash
      if (args.local) {
        ipfsHash = await Hash.of(ipfsData)
      } else if (args.ipfsUrl) {
        const ipfs = create({
          url: args.ipfsUrl,
        })
        ipfsHash = (await ipfs.add(ipfsData)).path
      } else if (
        process.env.IPFS_PROJECT_ID &&
        process.env.IPFS_API_KEY_SECRET
      ) {
        const projectCredentials = `${process.env.IPFS_PROJECT_ID}:${process.env.IPFS_API_KEY_SECRET}`
        const ipfs = create({
          host: 'ipfs.infura.io',
          port: 5001,
          protocol: 'https',
          headers: {
            authorization: `Basic ${Buffer.from(projectCredentials).toString(
              'base64'
            )}`,
          },
        })
        ipfsHash = (await ipfs.add(ipfsData)).path
      } else {
        throw new Error(
          'You must either deploy locally, set your IPFS credentials in an environment file, or call this task with an IPFS url.'
        )
      }

      if (args.local) {
        spinner.succeed('Got IPFS bundle hash locally')
      } else {
        spinner.succeed('Published config to IPFS')
      }

      spinner.start('Building artifact bundle...')
      const bundle = await hre.run(TASK_CHUGSPLASH_BUNDLE_LOCAL, {
        deployConfig: args.deployConfig,
      })
      spinner.succeed('Built artifact bundle')

      const configUri = `ipfs://${ipfsHash}`
      const bundleId = computeBundleId(
        bundle.root,
        bundle.actions.length,
        configUri
      )

      spinner.succeed(`Config: ${configUri}`)
      spinner.succeed(`Bundle: ${bundleId}`)

      return { bundle, configUri, bundleId }
    }
  )

task(TASK_CHUGSPLASH_CHECK_BUNDLE)
  .setDescription('Checks if a deployment config matches a bundle hash')
  .addParam('configUri', 'location of the config file')
  .addParam('bundleId', 'hash of the bundle')
  .addOptionalParam('ipfsUrl', 'IPFS gateway URL')
  .addFlag('log', 'Log the output for this task')
  .setAction(
    async (
      args: {
        configUri: string
        bundleId: string
        ipfsUrl: string
        log: boolean
      },
      hre
    ): Promise<{
      config: CanonicalChugSplashConfig
      bundle: ChugSplashActionBundle
    }> => {
      const spinner = ora({ isSilent: !args.log })

      spinner.start('Fetching config from IPFS...')
      const config: CanonicalChugSplashConfig = await hre.run(
        TASK_CHUGSPLASH_FETCH,
        {
          configUri: args.configUri,
          ipfsUrl: args.ipfsUrl,
        }
      )
      spinner.succeed('Fetched config')

      spinner.start('Building artifact bundle...')
      const bundle: ChugSplashActionBundle = await hre.run(
        TASK_CHUGSPLASH_BUNDLE_REMOTE,
        {
          deployConfig: config,
        }
      )
      spinner.succeed('Built artifact bundle')

      const bundleId = computeBundleId(
        bundle.root,
        bundle.actions.length,
        args.configUri
      )

      if (bundleId !== args.bundleId) {
        spinner.fail(
          'Bundle ID generated from downloaded config does NOT match given hash'
        )
      } else {
        spinner.succeed('Bundle verified')
      }

      return {
        config,
        bundle,
      }
    }
  )

task(TASK_CHUGSPLASH_STATUS)
  .setDescription('Displays the status of a ChugSplash bundle')
  .addParam('projectName', 'name of the chugsplash project')
  .addParam('bundleId', 'hash of the bundle')
  .setAction(
    async (
      args: {
        projectName: string
        bundleId: string
      },
      hre
    ) => {
      const progressBar = new SingleBar({}, Presets.shades_classic)

      const ChugSplashRegistry = getChugSplashRegistry(hre.ethers.provider)

      const ChugSplashManager = new ethers.Contract(
        await ChugSplashRegistry.projects(args.projectName),
        ChugSplashManagerABI,
        hre.ethers.provider
      )

      // Get the bundle state of the inputted bundle ID.
      const bundleState: ChugSplashBundleState =
        await ChugSplashManager.bundles(args.bundleId)

      // Handle cases where the bundle is completed, cancelled, or not yet approved.
      if (bundleState.status === ChugSplashBundleStatus.COMPLETED) {
        // Display a completed status bar then exit.
        progressBar.start(
          bundleState.actionsExecuted,
          bundleState.actionsExecuted
        )
        console.log('\n Bundle is already completed.')
        process.exit()
      } else if (bundleState.status === ChugSplashBundleStatus.CANCELLED) {
        // Set the progress bar to be the number of executions that had occurred when the bundle was
        // cancelled.
        progressBar.start(
          bundleState.executions.length,
          bundleState.actionsExecuted
        )
        console.log('\n Bundle was cancelled.')
        process.exit()
      } else if (bundleState.status !== ChugSplashBundleStatus.APPROVED) {
        console.log('Bundle has not been approved by the project owner yet.')
        process.exit()
      }

      // If we make it to this point, we know that the given bundle is active, since its status is
      // ChugSplashBundleStatus.APPROVED.

      // Define event filters
      const actionExecutedFilter = {
        address: ChugSplashManager.address,
        topics: [
          ethers.utils.id('ChugSplashActionExecuted(bytes32,address,uint256)'),
        ],
      }
      const cancellationFilter = {
        address: ChugSplashManager.address,
        topics: [
          ethers.utils.id('ChugSplashBundleCancelled(bytes32,address,uint256)'),
        ],
      }

      // Set the status bar to display the number of actions executed so far.
      progressBar.start(
        bundleState.executions.length,
        bundleState.actionsExecuted
      )

      // Declare a listener for the ChugSplashActionExecuted event on the project's
      // ChugSplashManager contract.
      hre.ethers.provider.on(actionExecutedFilter, (log) => {
        // Throw an error if the bundle ID inputted by the user is not active. This shouldn't ever
        // happen, since we already checked that this bundle ID was active earlier.
        const emittedBundleId = ChugSplashManagerABI.parseLog(log).args.bundleId
        if (emittedBundleId !== args.bundleId) {
          throw new Error(
            `Bundle ID ${args.bundleId} is inactive. Did you recently cancel this bundle?`
          )
        }

        const actionIndex = ChugSplashManagerABI.parseLog(log).args.actionIndex

        // If the bundle is complete, set the progress bar to be 100% and exit.
        if (actionIndex.eq(bundleState.executions.length)) {
          progressBar.update(actionIndex)
          process.exit()
        }
        // If the bundle is not complete, update the progress bar.
        progressBar.update(actionIndex.toNumber())
      })

      // Also declare an event listener for the ChugSplashBundleCancelled event in case the bundle
      // is cancelled.
      hre.ethers.provider.on(cancellationFilter, (log) => {
        // Throw an error if the emitted bundle ID emitted does not match the bundle ID inputted by
        // the user. This shouldn't ever happen, since we checked earlier that the inputted bundle
        // ID is the active bundle ID.
        const emittedBundleId = ChugSplashManagerABI.parseLog(log).args.bundleId
        if (emittedBundleId !== args.bundleId) {
          throw new Error(
            `Bundle ID ${emittedBundleId} was cancelled, but does not match inputted bundle ID ${args.bundleId}.
            Something went wrong.`
          )
        }

        const actionIndex = ChugSplashManagerABI.parseLog(log).args.actionIndex

        // Set the progress bar to be the number of executions that had occurred when the bundle was
        // cancelled.
        progressBar.update(actionIndex.toNumber())
        console.log('\n Bundle was cancelled :(')
        process.exit()
      })
    }
  )

// TODO: change 'any' type
task(TASK_NODE)
  .addFlag('disable', 'Disable ChugSplash from deploying on startup')
  .addFlag('log', "Log all of ChugSplash's output")
  .addFlag('hide', "Hide all of ChugSplash's output")
  .addOptionalParam<boolean>(
    'local',
    'Enable local execution within the CLI',
    true,
    types.boolean
  )
  .setAction(
    async (
      args: {
        disable: boolean
        log: boolean
        hide: boolean
        local: boolean
      },
      hre: any,
      runSuper
    ) => {
      if (!args.disable) {
        if ((await getChainId(hre.ethers.provider)) === 31337) {
          const deployer = await hre.ethers.getSigner()
<<<<<<< HEAD
          await deployChugSplashContracts(hre, deployer)
          await deployContracts(hre, args.log, args.hide)
=======
          await deployLocalChugSplash(hre, deployer)
          await deployContracts(hre, args.log, args.hide, args.local)
>>>>>>> 49857ca3
          await writeHardhatSnapshotId(hre)
        }
      }
      await runSuper(args)
    }
  )

task(TASK_TEST)
  .addFlag('show', 'Show ChugSplash deployment information')
  .addOptionalParam<boolean>(
    'local',
    'Enable local execution within the CLI',
    true,
    types.boolean
  )
  .setAction(
    async (args: { show: boolean; local: boolean }, hre: any, runSuper) => {
      if ((await getChainId(hre.ethers.provider)) === 31337) {
        try {
          const snapshotIdPath = path.join(
            path.basename(hre.config.paths.deployed),
            hre.network.name === 'localhost' ? 'localhost' : 'hardhat',
            '.snapshotId'
          )
          const snapshotId = fs.readFileSync(snapshotIdPath, 'utf8')
          const snapshotReverted = await hre.network.provider.send(
            'evm_revert',
            [snapshotId]
          )
          if (!snapshotReverted) {
            throw new Error('Snapshot failed to be reverted.')
          }
        } catch {
          await deployLocalChugSplash(hre, await hre.ethers.getSigner())
          await deployContracts(hre, false, !args.show, args.local)
        } finally {
          await writeHardhatSnapshotId(hre)
        }
<<<<<<< HEAD
      } catch {
        await deployChugSplashContracts(hre, await hre.ethers.getSigner())
        await deployContracts(hre, false, !args.show)
      } finally {
        await writeHardhatSnapshotId(hre)
=======
>>>>>>> 49857ca3
      }
      await runSuper(args)
    }
  )

task(TASK_RUN).setAction(async (args, hre: any, runSuper) => {
  await hre.run(TASK_CHUGSPLASH_DEPLOY, hre)
  await runSuper(args)
})<|MERGE_RESOLUTION|>--- conflicted
+++ resolved
@@ -14,11 +14,7 @@
   TASK_RUN,
 } from 'hardhat/builtin-tasks/task-names'
 import { create, IPFSHTTPClient } from 'ipfs-http-client'
-<<<<<<< HEAD
-import { add0x, getChainId } from '@eth-optimism/core-utils'
-=======
 import { add0x, getChainId, remove0x } from '@eth-optimism/core-utils'
->>>>>>> 49857ca3
 import {
   computeBundleId,
   makeActionBundleFromConfig,
@@ -293,13 +289,8 @@
       hre: any
     ) => {
       const signer = await hre.ethers.getSigner()
-<<<<<<< HEAD
       await deployChugSplashContracts(hre, signer)
-      await deployContracts(hre, args.log, args.hide)
-=======
-      await deployLocalChugSplash(hre, signer)
       await deployContracts(hre, args.log, args.hide, args.local)
->>>>>>> 49857ca3
     }
   )
 
@@ -1175,13 +1166,8 @@
       if (!args.disable) {
         if ((await getChainId(hre.ethers.provider)) === 31337) {
           const deployer = await hre.ethers.getSigner()
-<<<<<<< HEAD
           await deployChugSplashContracts(hre, deployer)
-          await deployContracts(hre, args.log, args.hide)
-=======
-          await deployLocalChugSplash(hre, deployer)
           await deployContracts(hre, args.log, args.hide, args.local)
->>>>>>> 49857ca3
           await writeHardhatSnapshotId(hre)
         }
       }
@@ -1215,19 +1201,11 @@
             throw new Error('Snapshot failed to be reverted.')
           }
         } catch {
-          await deployLocalChugSplash(hre, await hre.ethers.getSigner())
+          await deployChugSplashContracts(hre, await hre.ethers.getSigner())
           await deployContracts(hre, false, !args.show, args.local)
         } finally {
           await writeHardhatSnapshotId(hre)
         }
-<<<<<<< HEAD
-      } catch {
-        await deployChugSplashContracts(hre, await hre.ethers.getSigner())
-        await deployContracts(hre, false, !args.show)
-      } finally {
-        await writeHardhatSnapshotId(hre)
-=======
->>>>>>> 49857ca3
       }
       await runSuper(args)
     }
