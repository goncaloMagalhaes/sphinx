--- conflicted
+++ resolved
@@ -36,15 +36,11 @@
 ) => {
   const fileNames = fs.readdirSync(hre.config.paths.chugsplash)
   for (const fileName of fileNames) {
-<<<<<<< HEAD
-    await deployConfig(hre, fileName, verbose, hide)
-=======
     await deployChugSplashConfig(hre, fileName, verbose, hide, local)
->>>>>>> 49857ca3
   }
 }
 
-export const deployConfig = async (
+export const deployChugSplashConfig = async (
   hre: any,
   fileName: string,
   verbose: boolean,
