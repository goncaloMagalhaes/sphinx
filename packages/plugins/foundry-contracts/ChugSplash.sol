// SPDX-License-Identifier: MIT
pragma solidity ^0.8.15;

import "forge-std/Script.sol";
import "forge-std/Test.sol";
import { StdChains } from "forge-std/StdChains.sol";
import "lib/solidity-stringutils/src/strings.sol";
import {
    ChugSplashBootloaderOne
} from "@chugsplash/contracts/contracts/deployment/ChugSplashBootloaderOne.sol";
import {
    ChugSplashBootloaderTwo
} from "@chugsplash/contracts/contracts/deployment/ChugSplashBootloaderTwo.sol";
import { ChugSplashRegistry } from "@chugsplash/contracts/contracts/ChugSplashRegistry.sol";
import { Create2 } from "@openzeppelin/contracts/utils/Create2.sol";
import {
    DeterministicDeployer
} from "@chugsplash/contracts/contracts/deployment/DeterministicDeployer.sol";
import { ChugSplashManager } from "@chugsplash/contracts/contracts/ChugSplashManager.sol";
import { ChugSplashManagerEvents } from "@chugsplash/contracts/contracts/ChugSplashManagerEvents.sol";
import { ChugSplashRegistryEvents } from "@chugsplash/contracts/contracts/ChugSplashRegistryEvents.sol";
import { ChugSplashManagerProxy } from "@chugsplash/contracts/contracts/ChugSplashManagerProxy.sol";
import { Version } from "@chugsplash/contracts/contracts/Semver.sol";
import {
    ChugSplashBundles,
    DeploymentState,
    DeploymentStatus,
    BundledChugSplashAction,
    RawChugSplashAction,
    ChugSplashActionType,
    ChugSplashTarget,
    BundledChugSplashTarget,
    ChugSplashActionBundle,
    ChugSplashTargetBundle,
    BundledChugSplashTarget
} from "@chugsplash/contracts/contracts/ChugSplashDataTypes.sol";
import { DefaultCreate3 } from "@chugsplash/contracts/contracts/DefaultCreate3.sol";
import { Math } from "@openzeppelin/contracts/utils/math/Math.sol";
import {
    ChugSplashContract,
    DeploymentBytecode,
    MinimalParsedConfig,
    MinimalParsedContractConfig,
    ConfigCache,
    ContractConfigCache,
    DeploymentRevert,
    ImportCache,
    ContractKindEnum,
    ProposalRoute,
    ConfigContractInfo,
    OptionalAddress,
    OptionalBool,
    OptionalString,
    OptionalBytes32
} from "./ChugSplashPluginTypes.sol";
import { ChugSplashUtils } from "./ChugSplashUtils.sol";
import { StdStyle } from "forge-std/StdStyle.sol";
import { registryAddress, managerProxyBytecodeHash, major, minor, patch } from "./ChugSplashConstants.sol";

contract ChugSplash is Script, Test, DefaultCreate3, ChugSplashManagerEvents, ChugSplashRegistryEvents {
    using strings for *;

    struct OptionalLog {
        Vm.Log value;
        bool exists;
    }

    Vm.Log[] private executionLogs;
    bool private silent;

    ChugSplashUtils private immutable utils;

    string private constant NONE = "none";
    uint256 private constant DEFAULT_PRIVATE_KEY_UINT =
        0xac0974bec39a17e36ba4a6b4d238ff944bacb478cbed5efcae784d7bf4f2ff80;
    string private constant DEFAULT_PRIVATE_KEY =
        "0xac0974bec39a17e36ba4a6b4d238ff944bacb478cbed5efcae784d7bf4f2ff80";
    string private constant DEFAULT_NETWORK = "localhost";

    // Optional env vars
    string private privateKey = vm.envOr("PRIVATE_KEY", DEFAULT_PRIVATE_KEY);
    string private network = vm.envOr("NETWORK", DEFAULT_NETWORK);
    address private newOwnerAddress = vm.envOr("NEW_OWNER", vm.addr(vm.envOr("PRIVATE_KEY", DEFAULT_PRIVATE_KEY_UINT)));
    string private newOwnerString = vm.toString(newOwnerAddress);
    string private ipfsUrl = vm.envOr("IPFS_URL", NONE);
    bool private skipStorageCheck = vm.envOr("SKIP_STORAGE_CHECK", false);
    bool private allowManagedProposals = vm.envOr("ALLOW_MANAGED_PROPOSALS", false);

    // Get owner address
    uint private key = vm.envOr("CHUGSPLASH_INTERNAL__OWNER_PRIVATE_KEY", uint(0));
    address private systemOwnerAddress =
        key != 0 ? vm.rememberKey(key) : 0x226F14C3e19788934Ff37C653Cf5e24caD198341;

    string private filePath =
        vm.envOr(
            "DEV_FILE_PATH",
            string("./node_modules/@chugsplash/plugins/dist/foundry/index.js")
        );
    bool private isChugSplashTest = vm.envOr("IS_CHUGSPLASH_TEST", false);

    /**
     * @notice This constructor must not revert, or else an opaque error message will be displayed
       to the user.
     */
    constructor() {
        utils = new ChugSplashUtils();
<<<<<<< HEAD
        // ffiDeployOnAnvil();
=======
        ffiDeployOnAnvil();
>>>>>>> 9fd92c7d
    }

    function silence() internal {
        silent = true;
    }

    // This is the entry point for the ChugSplash deploy command.
    function deploy(string memory _configPath, string memory _rpcUrl) internal {
        OptionalAddress memory newOwner;
        newOwner.exists = false;
        deploy(_configPath, _rpcUrl, newOwner);
    }

    // TODO(test): remove all of the old ffi functions

    function deploy(string memory _configPath, string memory _rpcUrl, OptionalAddress memory _newOwner) private {
<<<<<<< HEAD
        ensureChugSplashInitialized(_rpcUrl);
=======
>>>>>>> 9fd92c7d
        MinimalParsedConfig memory minimalParsedConfig = ffiGetMinimalParsedConfig(_configPath);

        ChugSplashRegistry registry = getChugSplashRegistry();
        ChugSplashManager manager = getChugSplashManager(
            registry,
            minimalParsedConfig.organizationID
        );

        ConfigCache memory configCache = getConfigCache(minimalParsedConfig, registry, manager, _rpcUrl);

        // Unlike the TypeScript version, we don't get the CanonicalConfig since Solidity doesn't
        // support complex types like the 'variables' field.
        (string memory configUri, ChugSplashBundles memory bundles) = ffiGetCanonicalConfigData(configCache, _configPath);

        address deployer = utils.msgSender();
        finalizeRegistration(
            registry,
            manager,
            minimalParsedConfig.organizationID,
            deployer,
            false
        );

        address realManagerAddress = registry.projects(minimalParsedConfig.organizationID);
        require(realManagerAddress == address(manager), "Computed manager address is different from expected address");

        if (bundles.actionBundle.actions.length == 0 && bundles.targetBundle.targets.length == 0) {
            emit log("Nothing to execute in this deployment. Exiting early.");
            return;
        }

        bytes32 deploymentId = getDeploymentId(bundles, configUri);
        DeploymentState memory deploymentState = manager.deployments(deploymentId);

        if (deploymentState.status == DeploymentStatus.CANCELLED) {
            revert(
                string.concat(
                    minimalParsedConfig.projectName,
                    " was previously cancelled on ",
                    configCache.networkName
                )
            );
        }

        if (deploymentState.status == DeploymentStatus.EMPTY) {
            proposeChugSplashDeployment(
                manager,
                bundles,
                configUri,
                ProposalRoute.LOCAL_EXECUTION
            );
            deploymentState.status = DeploymentStatus.PROPOSED;
        }

        if (deploymentState.status == DeploymentStatus.PROPOSED) {
            approveDeployment(deploymentId, manager);
            deploymentState.status = DeploymentStatus.APPROVED;
        }

        if (
            deploymentState.status == DeploymentStatus.APPROVED ||
            deploymentState.status == DeploymentStatus.PROXIES_INITIATED
        ) {
            bool success = executeDeployment(manager, bundles, configCache.blockGasLimit, minimalParsedConfig.contracts);

            if (!success) {
                revert(
                    string.concat(
                        "ChugSplash: failed to execute ",
                        minimalParsedConfig.projectName,
                        "likely because one of the user's constructors reverted during the deployment."
                    )
                );
            }
        }

        if (_newOwner.exists) {
            transferProjectOwnership(manager, _newOwner.value);
        }

        if (!silent) {
            emit log("Success!");
            for (uint i = 0; i < minimalParsedConfig.contracts.length; i++) {
                MinimalParsedContractConfig memory contractConfig = minimalParsedConfig.contracts[i];
                emit log(string.concat(contractConfig.referenceName, ': ', vm.toString(contractConfig.targetAddress)));
            }
        }
    }

    function finalizeRegistration(
        ChugSplashRegistry _registry,
        ChugSplashManager _manager,
        bytes32 _organizationID,
        address _newOwner,
        bool _allowManagedProposals
    ) private {
        if (!isProjectClaimed(_registry, address(_manager))) {
            bytes memory initializerData = abi.encode(
                _newOwner,
                _organizationID,
                _allowManagedProposals
            );

<<<<<<< HEAD
            Version memory managerVersion = getCurrentChugSplashManagerVersion();
=======
            Version memory managerVersion = ffiGetCurrentChugSplashManagerVersion();
>>>>>>> 9fd92c7d
            _registry.finalizeRegistration{gas: 1000000}(
                _organizationID,
                _newOwner,
                managerVersion,
                initializerData
            );
        } else {
            address existingOwner = _manager.owner();
            if (existingOwner != _newOwner) {
                revert(
                    string.concat(
                        "ChugSplash: project already owned by: ",
                        vm.toString(existingOwner)
                    )
                );
            }
        }
    }

    function isProjectClaimed(
        ChugSplashRegistry _registry,
        address _manager
    ) private view returns (bool) {
        return _registry.managerProxies(_manager);
    }

    // TODO(propose): separate the local proposal logic from the remote proposal logic in both TS and foundry.
    function proposeChugSplashDeployment(
        ChugSplashManager _manager,
        ChugSplashBundles memory _bundles,
        string memory _configUri,
        ProposalRoute _route
    ) private {
        address deployer = utils.msgSender();
        if (!_manager.isProposer(deployer)) {
            revert(
                string.concat(
                    "ChugSplash: caller is not a proposer. Caller's address: ",
                    vm.toString(deployer)
                )
            );
        }

        (uint256 numNonProxyContracts, ) = getNumActions(_bundles.actionBundle.actions);
        _manager.propose{gas: 1000000}(
            _bundles.actionBundle.root,
            _bundles.targetBundle.root,
            _bundles.actionBundle.actions.length,
            _bundles.targetBundle.targets.length,
            numNonProxyContracts,
            _configUri,
            _route == ProposalRoute.REMOTE_EXECUTION
        );
    }

    function approveDeployment(bytes32 _deploymentId, ChugSplashManager _manager) private {
        address projectOwner = _manager.owner();
        address deployer = utils.msgSender();
        if (deployer != projectOwner) {
            revert(
                string.concat(
                    "ChugSplash: caller is not the project owner. Caller's address: ",
                    vm.toString(deployer),
                    "Owner's address: ",
                    vm.toString(projectOwner)
                )
            );
        }
        _manager.approve{gas: 1000000}(_deploymentId);
    }

    function transferProjectOwnership(ChugSplashManager _manager, address _newOwner) private {
        if (_newOwner != _manager.owner()) {
            if (_newOwner == address(0)) {
                _manager.renounceOwnership();
            } else {
                _manager.transferOwnership(_newOwner);
            }
        }
    }

    function getConfigCache(
        MinimalParsedConfig memory _minimalConfig,
        ChugSplashRegistry _registry,
        ChugSplashManager _manager,
        string memory _rpcUrl
    ) private returns (ConfigCache memory) {
        MinimalParsedContractConfig[] memory contractConfigs = _minimalConfig
            .contracts;

        bool localNetwork = isLocalNetwork(_rpcUrl);
        string memory networkName = getChainAlias(_rpcUrl);

        ContractConfigCache[] memory contractConfigCache = new ContractConfigCache[](
            contractConfigs.length
        );
        for (uint256 i = 0; i < contractConfigCache.length; i++) {
            MinimalParsedContractConfig memory contractConfig = contractConfigs[
                i
            ];

            bool isTargetDeployed = contractConfig.targetAddress.code.length > 0;

            OptionalBool memory isImplementationDeployed;
            if (contractConfig.kind != ContractKindEnum.NO_PROXY) {
                // Get the Create3 address of the implementation contract using the DefaultCreate3
                // contract.
                address implAddress = getAddressFromDeployer(
                    contractConfig.salt,
                    address(_manager)
                );
                isImplementationDeployed = OptionalBool({
                    value: implAddress.code.length > 0,
                    exists: true
                });
            }

            OptionalString memory previousConfigUri = isTargetDeployed &&
                contractConfig.kind != ContractKindEnum.NO_PROXY
                ?
                    getPreviousConfigUri(
                        _registry,
                        contractConfig.targetAddress,
                        localNetwork,
                        _rpcUrl
                    )
                : OptionalString({ exists: false, value: "" });

            OptionalBytes32 memory deployedCreationCodeWithArgsHash = isTargetDeployed ?
            getDeployedCreationCodeWithArgsHash(_manager, contractConfig.referenceName, contractConfig.targetAddress)
             : OptionalBytes32({ exists: false, value: "" });

            // At this point in the TypeScript version of this function, we attempt to deploy all of
            // the non-proxy contracts. We skip this step here because it's unnecessary in this
            // context. Forge does local simulation before broadcasting any transactions, so if a
            // constructor reverts, it'll be caught before anything happens on the live network.
            DeploymentRevert memory deploymentRevert = DeploymentRevert({
                deploymentReverted: false,
                revertString: OptionalString({exists: false, value: ""})
            });

            ImportCache memory importCache;
            if (isTargetDeployed) {
                // In the TypeScript version, we check if the ChugSplashManager has permission to
                // upgrade UUPS proxies via staticcall. We skip it here because staticcall always
                // fails in Solidity when called on a state-changing function (which 'upgradeTo'
                // is). We also can't attempt an external call because it could be broadcasted.
                // So, we skip this step here, which is fine because Forge automatically does local
                // simulation before broadcasting any transactions. If the ChugSplashManager doesn't
                // have permission to call 'upgradeTo', an error will be thrown when simulating the
                // execution logic, which will happen before any transactions are broadcasted.

                if (contractConfig.kind == ContractKindEnum.EXTERNAL_DEFAULT || contractConfig.kind == ContractKindEnum.INTERNAL_DEFAULT || contractConfig.kind == ContractKindEnum.OZ_TRANSPARENT) {
                    // Check that the ChugSplashManager is the owner of the Transparent proxy.
                    address currProxyAdmin = getEIP1967ProxyAdminAddress(
                        contractConfig.targetAddress
                    );

                    if (currProxyAdmin != address(_manager)) {
                        importCache = ImportCache({
                            requiresImport: true,
                            currProxyAdmin: OptionalAddress({exists: true, value: currProxyAdmin})
                        });
                    }
                }
            }

            contractConfigCache[i] = ContractConfigCache({
                referenceName: contractConfig.referenceName,
                isTargetDeployed: isTargetDeployed,
                deployedCreationCodeWithArgsHash: deployedCreationCodeWithArgsHash,
                deploymentRevert: deploymentRevert,
                importCache: importCache,
                isImplementationDeployed: isImplementationDeployed,
                previousConfigUri: previousConfigUri
            });
        }

        return
            ConfigCache({
                blockGasLimit: block.gaslimit,
                localNetwork: localNetwork,
                networkName: networkName,
                contractConfigCache: contractConfigCache
            });
    }

    function getDeployedCreationCodeWithArgsHash(
        ChugSplashManager _manager,
        string memory _referenceName,
        address _contractAddress
    ) private view returns (OptionalBytes32 memory) {
        OptionalLog memory latestDeploymentEvent = getLatestEvent(
            address(_manager),
            ContractDeployed.selector,
            OptionalBytes32({ exists: true, value: keccak256(bytes(_referenceName)) }),
            OptionalBytes32({ exists: true, value: toBytes32(_contractAddress) }),
            OptionalBytes32({ exists: false, value: bytes32(0) })
        );

        if (!latestDeploymentEvent.exists) {
            return OptionalBytes32({ exists: false, value: bytes32(0) });
        } else {
            (, , bytes32 creationCodeWithArgsHash) = abi.decode(latestDeploymentEvent.value.data, (string, uint256, bytes32));
            return OptionalBytes32({ exists: true, value: creationCodeWithArgsHash });
        }
    }

    function getEIP1967ProxyAdminAddress(address _proxyAddress) internal view returns (address) {
        // The EIP-1967 storage slot that holds the address of the owner.
        // bytes32(uint256(keccak256('eip1967.proxy.admin')) - 1)
        bytes32 ownerKey = 0xb53127684a568b3173ae13b9f8a6016e243e63b6e8ee1178d6a717850b5d6103;

        bytes32 ownerBytes32 = vm.load(_proxyAddress, ownerKey);

        // Convert the bytes32 value to an address.
        return address(uint160(uint256(ownerBytes32)));
    }

    function getDeploymentId(
        ChugSplashBundles memory _bundles,
        string memory _configUri
    ) private pure returns (bytes32) {
        bytes32 actionRoot = _bundles.actionBundle.root;
        bytes32 targetRoot = _bundles.targetBundle.root;
        uint256 numActions = _bundles.actionBundle.actions.length;
        uint256 numTargets = _bundles.targetBundle.targets.length;
        (uint256 numNonProxyContracts, ) = getNumActions(_bundles.actionBundle.actions);

        return
            keccak256(
                abi.encode(
                    actionRoot,
                    targetRoot,
                    numActions,
                    numTargets,
                    numNonProxyContracts,
                    _configUri
                )
            );
    }

    function getPreviousConfigUri(
        ChugSplashRegistry _registry,
        address _proxyAddress,
        bool _localNetwork,
        string memory _rpcUrl
    ) private returns (OptionalString memory) {
        if (!_localNetwork) {
            // We rely on FFI for non-Anvil networks because the previous config URI
            // could correspond to a deployment that happened before this script was
            // called.
            return ffiGetPreviousConfigUri(_proxyAddress, _rpcUrl);
        } else {
            // We can't rely on FFI for the in-process Anvil node because there is no accessible
            // provider to use in TypeScript. So, we use the logs collected in this contract to get
            // the previous config URI.
            OptionalLog memory latestRegistryEvent = getLatestEvent(
                address(_registry),
                EventAnnouncedWithData.selector,
                OptionalBytes32({ exists: true, value: keccak256("ProxyUpgraded") }),
                OptionalBytes32({ exists: false, value: bytes32(0) }),
                OptionalBytes32({ exists: true, value: keccak256(abi.encodePacked(_proxyAddress)) })
            );

            if (!latestRegistryEvent.exists) {
                return OptionalString({ exists: false, value: "" });
            }

            // The ChugSplashManager's address is stored as a topic in the ProxyUpgraded event.
            bytes memory managerBytes = bytes.concat(latestRegistryEvent.value.topics[2]);
            address manager = abi.decode(managerBytes, (address));

            OptionalLog memory latestUpgradeEvent = getLatestEvent(
                manager,
                ProxyUpgraded.selector,
                OptionalBytes32({ exists: false, value: bytes32(0) }),
                OptionalBytes32({ exists: true, value: toBytes32(_proxyAddress) }),
                OptionalBytes32({ exists: false, value: bytes32(0) })
            );

            if (!latestUpgradeEvent.exists) {
                return OptionalString({ exists: false, value: "" });
            }

            bytes32 deploymentId = latestUpgradeEvent.value.topics[1];

            DeploymentState memory deploymentState = ChugSplashManager(payable(manager)).deployments(deploymentId);

            return OptionalString({exists: true, value: deploymentState.configUri});
        }
    }

    function ffiDeployOnAnvil() private {
        string[] memory cmds = new string[](6);
        cmds[0] = "npx";
        cmds[1] = "node";
        cmds[2] = filePath;
        cmds[3] = "deployOnAnvil";

        vm.ffi(cmds);
    }

    /**
     * @notice This function retrieves the most recent event emitted by the given emitter that
     *         matches the topics. It relies on the logs collected in this contract via
     *         `vm.getRecordedLogs`. It can only be used on Anvil networks. It operates in the same
     *         manner as Ethers.js' `queryFilter` function, except it retrieves only the most recent
     *         event that matches the topics instead of a list of all the events that match.
     *
     * @param _emitter The address of the contract that emitted the event.
     * @param _topic1  The first topic of the event. This is the event selector unless the event is
     *                 anonymous.
     * @param _topic2  The second topic of the event. If omitted, it won't be used to filter the
     *                 events.
     * @param _topic3  The third topic of the event. If omitted, it won't be used to filter the
     *                 events.
     * @param _topic4  The fourth topic of the event. If omitted, it won't be used to filter the
     *                 events.
     */
    function getLatestEvent(
        address _emitter,
        bytes32 _topic1,
        OptionalBytes32 memory _topic2,
        OptionalBytes32 memory _topic3,
        OptionalBytes32 memory _topic4
    ) private view returns (OptionalLog memory) {
        // We iterate over the events in descending order because the most recent event is at the
        // end of the array.
        for (uint256 i = executionLogs.length - 1; i >= 0; i--) {
            Vm.Log memory log = executionLogs[i];
            uint256 numTopics = log.topics.length;
            if (
                log.emitter == _emitter &&
                (numTopics > 0 && _topic1 == log.topics[0]) &&
                (!_topic2.exists || (numTopics > 1 && _topic2.value == log.topics[1])) &&
                (!_topic3.exists || (numTopics > 2 && _topic3.value == log.topics[2])) &&
                (!_topic4.exists || (numTopics > 3 && _topic4.value == log.topics[3]))
            ) {
                return OptionalLog({ exists: true, value: log });
            }
        }
        // Return an empty log if no event was found.
        Vm.Log memory emptyLog;
        return OptionalLog({ exists: false, value: emptyLog });
    }

    function getCurrentChugSplashManagerVersion() private returns (Version memory) {
        return Version({ major: major, minor: minor, patch: patch });
    }

    function ffiGetMinimalParsedConfig(
        string memory _configPath
    ) private returns (MinimalParsedConfig memory) {
        string[] memory cmds = new string[](5);
        cmds[0] = "npx";
        cmds[1] = "node";
        cmds[2] = filePath;
        cmds[3] = "getMinimalParsedConfig";
        cmds[4] = _configPath;

        bytes memory result = vm.ffi(cmds);

        // Get the success boolean from the end of the result, which indicates whether an error
        // occurred during parsing.
        bytes memory successBytes = utils.slice(result, result.length - 32, result.length);
        // Get the data, which is either a config or a parsing error message. In either case,
        // the data also includes warning messages that appeared during parsing.
        bytes memory data = utils.slice(result, 0, result.length - 32);
        (bool success) = abi.decode(successBytes, (bool));

        if (success) {
            (MinimalParsedConfig memory config, string memory warnings) = abi.decode(
                data,
                (MinimalParsedConfig, string)
            );
            if (bytes(warnings).length > 0) {
                emit log(StdStyle.yellow(warnings));
            }
            return config;
        } else {
            (string memory errors, string memory warnings) = abi.decode(
                data,
                (string, string)
            );
            if (bytes(warnings).length > 0) {
                emit log(StdStyle.yellow(warnings));
            }
            revert(errors);
        }
    }

    function ffiGetCanonicalConfigData(ConfigCache memory _configCache, string memory _configPath)
        private
        returns (string memory, ChugSplashBundles memory)
    {
        string[] memory cmds = new string[](6);
        cmds[0] = "npx";
        cmds[1] = "node";
        cmds[2] = filePath;
        cmds[3] = "getCanonicalConfigData";
        cmds[4] = vm.toString(abi.encode(_configCache));
        cmds[5] = _configPath;

        bytes memory result = vm.ffi(cmds);

        // TODO(docs)
        bytes memory successBytes = utils.slice(result, result.length - 32, result.length);
        bytes memory data = utils.slice(result, 0, result.length - 32);
        (bool success) = abi.decode(successBytes, (bool));

        if (success) {
            // // TODO(docs): update (remember config URI change): Next, we decode the result into
            // the configUri and bundles. We can't decode the result in // a single `abi.decode`
            // call this fails with a "Stack too deep" error. This is because the //
            // ChugSplashBundles struct is too large for Solidity to decode all at once. Solidity
            // will // only allow us to decode one Action/Target bundle at a time. So, we must
            // decode the config // URI, action bundle, and target bundle separately, then merge
            // them into a single struct. // This requires that we know where to split the raw bytes
            // before decoding anything. To // solve this, we use two `splitIdx` variables. The
            // first marks the point where the // configUri ends and the action bundle begins. The
            // second marks the point where the action // bundle ends and the target bundle begins.
            (uint256 splitIdx1, uint256 splitIdx2) = abi.decode(utils.slice(data, data.length - 64, data.length), (uint256, uint256));

            bytes memory actionBundleBytes = utils.slice(data, 0, splitIdx1);
            bytes memory targetBundleBytes = utils.slice(data, splitIdx1, splitIdx2);
            (ChugSplashActionBundle memory actionBundle) = abi.decode(actionBundleBytes, (ChugSplashActionBundle));
            (ChugSplashTargetBundle memory targetBundle) = abi.decode(targetBundleBytes, (ChugSplashTargetBundle));

            bytes memory configUriAndWarningsBytes = utils.slice(data, splitIdx2, data.length);
            (string memory configUri, string memory warnings) = abi.decode(
                configUriAndWarningsBytes,
                (string, string)
            );

            if (bytes(warnings).length > 0) {
                emit log(StdStyle.yellow(warnings));
            }
            return (configUri, ChugSplashBundles({ actionBundle: actionBundle, targetBundle: targetBundle }));
        } else {
            (string memory errors, string memory warnings) = abi.decode(
                data,
                (string, string)
            );
            if (bytes(warnings).length > 0) {
                emit log(StdStyle.yellow(warnings));
            }
            revert(errors);
        }
    }

    function ffiGetPreviousConfigUri(address _proxyAddress, string memory _rpcUrl) private returns (OptionalString memory) {
        string[] memory cmds = new string[](6);
        cmds[0] = "npx";
        cmds[1] = "node";
        cmds[2] = filePath;
        cmds[3] = "getPreviousConfigUri";
        cmds[4] = _rpcUrl;
        cmds[5] = vm.toString(_proxyAddress);

        bytes memory result = vm.ffi(cmds);

        (bool exists, string memory configUri) = abi.decode(result, (bool, string));

        return OptionalString({ exists: exists, value: configUri });
    }

    function ffiDeployOnAnvil() private {
        string[] memory cmds = new string[](6);
        cmds[0] = "npx";
        cmds[1] = "node";
        cmds[2] = filePath;
        cmds[3] = "deployOnAnvil";

        vm.ffi(cmds);
    }

    function verify(
        string memory _configPath,
        string memory _rpcUrl
    ) internal {
        string memory networkName = getChain(block.chainid).chainAlias;

        string[] memory cmds = new string[](10);
        cmds[0] = "npx";
        cmds[1] = "node";
        cmds[2] = filePath;
        cmds[3] = "postDeploymentActions";
        cmds[4] = _configPath;
        cmds[5] = networkName;
        cmds[6] = _rpcUrl;

        bytes memory result = vm.ffi(cmds);

        emit log(string(result));
        emit log(string("\n"));
    }

    function fetchPaths()
        private
        view
        returns (string memory outPath, string memory buildInfoPath)
    {
        outPath = "./out";
        buildInfoPath = "./out/build-info";
        string memory tomlPath = "foundry.toml";

        strings.slice memory fileSlice = vm.readFile(tomlPath).toSlice();
        strings.slice memory delim = "\n".toSlice();
        uint parts = fileSlice.count(delim);

        for (uint i = 0; i < parts + 1; i++) {
            strings.slice memory line = fileSlice.split(delim);
            if (line.startsWith("out".toSlice())) {
                outPath = line.rsplit("=".toSlice()).toString();
            }
            if (line.startsWith("build_info_path".toSlice())) {
                buildInfoPath = line.rsplit("=".toSlice()).toString();
            }
        }
    }

    function getBootloaderBytecode() private returns (DeploymentBytecode memory) {
        string[] memory cmds = new string[](4);
        cmds[0] = "npx";
        cmds[1] = "node";
        cmds[2] = filePath;
        cmds[3] = "getBootloaderBytecode";

        bytes memory result = vm.ffi(cmds);
        return abi.decode(result, (DeploymentBytecode));
    }

    /**
     * @notice Returns true if the current network is either the in-process or standalone Anvil
     * node. Returns false if the current network is a forked or live network.
     */
    function isLocalNetwork(string memory _rpcUrl) private pure returns (bool) {
        strings.slice memory sliceUrl = _rpcUrl.toSlice();
        strings.slice memory delim = ":".toSlice();
        string[] memory parts = new string[](sliceUrl.count(delim) + 1);
        for(uint i = 0; i < parts.length; i++) {
            parts[i] = sliceUrl.split(delim).toString();
        }
        string memory host = parts[1];

        if (
            keccak256(bytes(host)) == keccak256(bytes("//127.0.0.1")) ||
            keccak256(bytes(host)) == keccak256(bytes("//localhost"))
        ) {
            return true;
        } else {
            return false;
        }
    }

    function ensureChugSplashInitialized(string memory _rpcUrl) internal {
        ChugSplashRegistry registry = getChugSplashRegistry();
        if (address(registry).code.length > 0) {
            return;
        } else if (isLocalNetwork(_rpcUrl)) {
            // Fetch bytecode from artifacts
            DeploymentBytecode memory bootloaderBytecode = getBootloaderBytecode();

            // Setup determinisitic deployment proxy
            address DeterministicDeploymentProxy = 0x4e59b44847b379578588920cA78FbF26c0B4956C;
            vm.etch(
                DeterministicDeploymentProxy,
                hex"7fffffffffffffffffffffffffffffffffffffffffffffffffffffffffffffffe03601600081602082378035828234f58015156039578182fd5b8082525050506014600cf3"
            );

            // Deploy the adapters
            bytes memory bootloaderOneCreationCode = bootloaderBytecode.bootloaderOne;
            address bootloaderOneAddress = Create2.computeAddress(
                bytes32(0),
                keccak256(bootloaderOneCreationCode),
                DeterministicDeploymentProxy
            );
            DeterministicDeployer.deploy(
                bootloaderOneCreationCode,
                type(ChugSplashBootloaderOne).name
            );

            // Deploy the bootloader
            bytes memory bootloaderTwoCreationCode = bootloaderBytecode.bootloaderTwo;
            address bootloaderTwoAddress = Create2.computeAddress(
                bytes32(0),
                keccak256(bootloaderTwoCreationCode),
                DeterministicDeploymentProxy
            );
            DeterministicDeployer.deploy(
                bootloaderTwoCreationCode,
                type(ChugSplashBootloaderOne).name
            );

            ChugSplashBootloaderOne chugSplashBootloaderOne = ChugSplashBootloaderOne(
                bootloaderOneAddress
            );
            ChugSplashBootloaderTwo chugSplashBootloaderTwo = ChugSplashBootloaderTwo(
                bootloaderTwoAddress
            );

            require(
                address(chugSplashBootloaderTwo.registry()) == address(registry),
                "Registry deployed to incorrect address"
            );

            // Impersonate system owner
            vm.startPrank(systemOwnerAddress);

            // Add initial manager version
            registry.addVersion(chugSplashBootloaderTwo.managerImplementationAddress());

            // Add transparent proxy type
            registry.addContractKind(
                keccak256("oz-transparent"),
                chugSplashBootloaderOne.ozTransparentAdapterAddr()
            );

            // Add uups ownable proxy type
            registry.addContractKind(
                keccak256("oz-ownable-uups"),
                chugSplashBootloaderOne.ozUUPSOwnableAdapterAddr()
            );

            // Add uups access control proxy type
            registry.addContractKind(
                keccak256("oz-access-control-uups"),
                chugSplashBootloaderOne.ozUUPSAccessControlAdapterAddr()
            );

            // Add default proxy type
            registry.addContractKind(bytes32(0), chugSplashBootloaderOne.defaultAdapterAddr());

            vm.stopPrank();
        } else {
            // We're on a forked or live network that doesn't have ChugSplash deployed, which
            // means we don't support ChugSplash on this network yet.
            revert(
                "ChugSplash is not available on this network. If you are working on a local network, please report this error to the developers. If you are working on a live network, then it may not be officially supported yet. Feel free to drop a messaging in the Discord and we'll see what we can do!"
            );
        }
    }

    function getAddress(
        string memory _configPath,
        string memory _referenceName
    ) internal returns (address) {
        (string memory outPath, string memory buildInfoPath) = fetchPaths();

        string[] memory cmds = new string[](8);
        cmds[0] = "npx";
        cmds[1] = "node";
        cmds[2] = filePath;
        cmds[3] = "getAddress";
        cmds[4] = _configPath;
        cmds[5] = _referenceName;
        cmds[6] = outPath;
        cmds[7] = buildInfoPath;

        bytes memory addrBytes = vm.ffi(cmds);
        address addr;
        assembly {
            addr := mload(add(addrBytes, 20))
        }

        string memory errorMsg = string.concat(
            "Could not find contract: ",
            _referenceName,
            ". ",
            "Did you misspell the contract's reference name or forget to call `chugsplash.deploy`?"
        );
        require(addr.code.length > 0, errorMsg);

        return addr;
    }

    function getChugSplashRegistry() internal returns (ChugSplashRegistry) {
        return ChugSplashRegistry(registryAddress);
    }

    function getChugSplashManager(
        ChugSplashRegistry _registry,
        bytes32 _organizationID
    ) private returns (ChugSplashManager) {
        address managerAddress = Create2.computeAddress(
            _organizationID,
            managerProxyBytecodeHash,
            address(_registry)
        );
        return ChugSplashManager(payable(managerAddress));
    }

    function inefficientSlice(BundledChugSplashAction[] memory selected, uint start, uint end) private pure returns (BundledChugSplashAction[] memory sliced) {
        sliced = new BundledChugSplashAction[](end - start);
        for (uint i = start; i < end; i++) {
            sliced[i - start] = selected[i];
        }
    }

    /**
     * @notice Splits up a bundled action into its components
     */
    function disassembleActions(BundledChugSplashAction[] memory actions) private pure returns (RawChugSplashAction[] memory, uint256[] memory, bytes32[][] memory) {
        RawChugSplashAction[] memory rawActions = new RawChugSplashAction[](actions.length);
        uint256[] memory _actionIndexes = new uint256[](actions.length);
        bytes32[][] memory _proofs = new bytes32[][](actions.length);
        for (uint i = 0; i < actions.length; i++) {
            BundledChugSplashAction memory action = actions[i];
            rawActions[i] = action.action;
            _actionIndexes[i] = action.proof.actionIndex;
            _proofs[i] = action.proof.siblings;
        }

        return (rawActions, _actionIndexes, _proofs);
    }

    /**
     * Helper function that determines if a given batch is executable within the specified gas limit.
     */
    function executable(
        BundledChugSplashAction[] memory selected,
        uint maxGasLimit,
        MinimalParsedContractConfig[] memory contractConfigs
    ) private pure returns (bool) {
        (RawChugSplashAction[] memory actions, uint256[] memory _actionIndexes, bytes32[][] memory _proofs) = disassembleActions(selected);

        uint256 estGasUsed = 0;

        for (uint i = 0; i < selected.length; i++) {
            BundledChugSplashAction memory action = selected[i];

            ChugSplashActionType actionType = action.action.actionType;
            string memory referenceName = action.action.referenceName;
            if (actionType == ChugSplashActionType.DEPLOY_CONTRACT) {
                uint256 deployContractCost = find(referenceName, contractConfigs).estDeployContractCost;

                // We add 150k as an estimate for the cost of the transaction that executes the
                // DeployContract action.
                estGasUsed += deployContractCost + 150_000;
            } else if (actionType == ChugSplashActionType.SET_STORAGE) {
                estGasUsed += 150_000;
            } else {
                revert("Unknown action type. Should never happen.");
            }
        }
        return maxGasLimit > estGasUsed;
    }

    function find(string memory referenceName, MinimalParsedContractConfig[] memory contractConfigs) private pure returns (MinimalParsedContractConfig memory) {
        for (uint i = 0; i < contractConfigs.length; i++) {
            MinimalParsedContractConfig memory contractConfig = contractConfigs[i];
            if (equals(contractConfig.referenceName, referenceName)) {
                return contractConfig;
            }
        }
        revert("Could not find contract config corresponding to a reference name. Should never happen.");
    }

    /**
     * Helper function for finding the maximum number of batch elements that can be executed from a
     * given input list of actions. This is done by performing a binary search over the possible
     * batch sizes and finding the largest batch size that does not exceed the maximum gas limit.
     */
    function findMaxBatchSize(
        BundledChugSplashAction[] memory actions,
        uint maxGasLimit,
        MinimalParsedContractConfig[] memory contractConfigs
    ) private pure returns (uint) {
        // Optimization, try to execute the entire batch at once before doing a binary search
        if (executable(actions, maxGasLimit, contractConfigs)) {
            return actions.length;
        }

        // If the full batch isn't executavle, then do a binary search to find the largest executable batch size
        uint min = 0;
        uint max = actions.length;
        while (min < max) {
            uint mid = Math.ceilDiv((min + max), 2);
            BundledChugSplashAction[] memory left = inefficientSlice(actions, 0, mid);
            if (executable(left, maxGasLimit, contractConfigs)) {
                min = mid;
            } else {
                max = mid - 1;
            }
        }

        // No possible size works, this is a problem and should never happen
        if (min == 0) {
            revert("Unable to find a batch size that does not exceed the block gas limit");
        }

        return min;
    }

    /**
     * Helper function for executing a list of actions in batches.
     */
    function executeBatchActions(
        BundledChugSplashAction[] memory actions,
        ChugSplashManager manager,
        uint maxGasLimit,
        MinimalParsedContractConfig[] memory contractConfigs
    ) private returns (DeploymentStatus) {
        // Pull the deployment state from the contract to make sure we're up to date
        bytes32 activeDeploymentId = manager.activeDeploymentId();
        DeploymentState memory state = manager.deployments(activeDeploymentId);
        // Filter out actions that have already been executed
        uint length = 0;
        for (uint i = 0; i < actions.length; i++) {
            BundledChugSplashAction memory action = actions[i];
            if (state.actions[action.proof.actionIndex] == false) {
                length += 1;
            }
        }
        BundledChugSplashAction[] memory filteredActions = new BundledChugSplashAction[](length);
        uint filteredActionIndex = 0;
        for (uint i = 0; i < actions.length; i++) {
            BundledChugSplashAction memory action = actions[i];
            if (state.actions[action.proof.actionIndex] == false) {
                filteredActions[filteredActionIndex] = action;
                filteredActionIndex += 1;
            }
        }

        // Exit early if there are no actions to execute
        if (filteredActions.length == 0) {
            return state.status;
        }

        uint executed = 0;
        while (executed < filteredActions.length) {
            // Figure out the maximum number of actions that can be executed in a single batch
            uint batchSize = findMaxBatchSize(inefficientSlice(filteredActions, executed, filteredActions.length), maxGasLimit, contractConfigs);
            BundledChugSplashAction[] memory batch = inefficientSlice(filteredActions, executed, executed + batchSize);
            (RawChugSplashAction[] memory rawActions, uint256[] memory _actionIndexes, bytes32[][] memory _proofs) = disassembleActions(batch);
<<<<<<< HEAD
            manager.executeActions{gas: 15000000}(rawActions, _actionIndexes, _proofs);
=======
            uint bufferedGasLimit = ((maxGasLimit) * 120) / 100;
            manager.executeActions{gas: bufferedGasLimit}(rawActions, _actionIndexes, _proofs);
>>>>>>> 9fd92c7d

            // Return early if the deployment failed
            state = manager.deployments(activeDeploymentId);
            if (state.status == DeploymentStatus.FAILED) {
                return state.status;
            }

            // Move to next batch if necessary
            executed += batchSize;
        }

        // Return the final status
        return state.status;
    }

    function executeDeployment(
        ChugSplashManager manager,
        ChugSplashBundles memory bundles,
        uint256 blockGasLimit,
        MinimalParsedContractConfig[] memory contractConfigs
    ) private returns (bool) {
        vm.recordLogs();

        // Get number of deploy contract and set state actions
        (uint256 numDeployContractActions, uint256 numSetStorageActions) = getNumActions(bundles.actionBundle.actions);

        // Split up the deploy contract and set storage actions
        BundledChugSplashAction[] memory deployContractActions = new BundledChugSplashAction[](numDeployContractActions);
        BundledChugSplashAction[] memory setStorageActions = new BundledChugSplashAction[](numSetStorageActions);
        uint deployContractIndex = 0;
        uint setStorageIndex = 0;
        for (uint i = 0; i < bundles.actionBundle.actions.length; i++) {
            BundledChugSplashAction memory action = bundles.actionBundle.actions[i];
            if (action.action.actionType == ChugSplashActionType.DEPLOY_CONTRACT) {
                deployContractActions[deployContractIndex] = action;
                deployContractIndex += 1;
            } else {
                setStorageActions[setStorageIndex] = action;
                setStorageIndex += 1;
            }
        }

        // Execute all the deploy contract actions and exit early if the deployment failed
        DeploymentStatus status = executeBatchActions(deployContractActions, manager, blockGasLimit / 2, contractConfigs);
        if (status == DeploymentStatus.FAILED) {
            return false;
        } else if (status == DeploymentStatus.COMPLETED) {
            return true;
        }

        // Dissemble the set storage actions
        ChugSplashTarget[] memory targets = new ChugSplashTarget[](bundles.targetBundle.targets.length);
        bytes32[][] memory proofs = new bytes32[][](bundles.targetBundle.targets.length);
        for (uint i = 0; i < bundles.targetBundle.targets.length; i++) {
            BundledChugSplashTarget memory target = bundles.targetBundle.targets[i];
            targets[i] = target.target;
            proofs[i] = target.siblings;
        }

        // Start the upgrade
        manager.initiateUpgrade{gas: 1000000}(targets, proofs);

        // Execute all the set storage actions
        executeBatchActions(setStorageActions, manager, blockGasLimit / 2, contractConfigs);

        // Complete the upgrade
        manager.finalizeUpgrade{gas: 1000000}(targets, proofs);

        pushRecordedLogs();

        return true;
    }

    function getNumActions(BundledChugSplashAction[] memory _actions) private pure returns (uint256, uint256)  {
        uint256 numDeployContractActions = 0;
        uint256 numSetStorageActions = 0;
        for (uint256 i = 0; i < _actions.length; i++) {
            ChugSplashActionType actionType = _actions[i].action.actionType;
            if (actionType == ChugSplashActionType.DEPLOY_CONTRACT) {
                numDeployContractActions += 1;
            } else if (actionType == ChugSplashActionType.SET_STORAGE) {
                numSetStorageActions += 1;
            }
        }
        return (numDeployContractActions, numSetStorageActions);
    }

    function pushRecordedLogs() private {
        Vm.Log[] memory logs = vm.getRecordedLogs();
        for (uint i = 0; i < logs.length; i++) {
            executionLogs.push(logs[i]);
        }
    }

    function equals(string memory _str1, string memory _str2) private pure returns (bool) {
        return keccak256(abi.encodePacked(_str1)) == keccak256(abi.encodePacked(_str2));
    }

    function toBytes32(address _addr) private pure returns (bytes32) {
        return bytes32(uint256(uint160(_addr)));
    }

    function getChainAlias(string memory _rpcUrl) private view returns (string memory) {
        Vm.Rpc[] memory urls = vm.rpcUrlStructs();
        for (uint i = 0; i < urls.length; i++) {
            Vm.Rpc memory rpc = urls[i];
            if (equals(rpc.url, _rpcUrl)) {
                return rpc.key;
            }
        }
        revert(string.concat("Could not find the chain alias for the RPC url: ", _rpcUrl, ". Did you forget to define it in your foundry.toml?"));
    }
}<|MERGE_RESOLUTION|>--- conflicted
+++ resolved
@@ -104,11 +104,7 @@
      */
     constructor() {
         utils = new ChugSplashUtils();
-<<<<<<< HEAD
-        // ffiDeployOnAnvil();
-=======
         ffiDeployOnAnvil();
->>>>>>> 9fd92c7d
     }
 
     function silence() internal {
@@ -125,10 +121,7 @@
     // TODO(test): remove all of the old ffi functions
 
     function deploy(string memory _configPath, string memory _rpcUrl, OptionalAddress memory _newOwner) private {
-<<<<<<< HEAD
         ensureChugSplashInitialized(_rpcUrl);
-=======
->>>>>>> 9fd92c7d
         MinimalParsedConfig memory minimalParsedConfig = ffiGetMinimalParsedConfig(_configPath);
 
         ChugSplashRegistry registry = getChugSplashRegistry();
@@ -232,11 +225,7 @@
                 _allowManagedProposals
             );
 
-<<<<<<< HEAD
             Version memory managerVersion = getCurrentChugSplashManagerVersion();
-=======
-            Version memory managerVersion = ffiGetCurrentChugSplashManagerVersion();
->>>>>>> 9fd92c7d
             _registry.finalizeRegistration{gas: 1000000}(
                 _organizationID,
                 _newOwner,
@@ -1073,12 +1062,8 @@
             uint batchSize = findMaxBatchSize(inefficientSlice(filteredActions, executed, filteredActions.length), maxGasLimit, contractConfigs);
             BundledChugSplashAction[] memory batch = inefficientSlice(filteredActions, executed, executed + batchSize);
             (RawChugSplashAction[] memory rawActions, uint256[] memory _actionIndexes, bytes32[][] memory _proofs) = disassembleActions(batch);
-<<<<<<< HEAD
-            manager.executeActions{gas: 15000000}(rawActions, _actionIndexes, _proofs);
-=======
             uint bufferedGasLimit = ((maxGasLimit) * 120) / 100;
             manager.executeActions{gas: bufferedGasLimit}(rawActions, _actionIndexes, _proofs);
->>>>>>> 9fd92c7d
 
             // Return early if the deployment failed
             state = manager.deployments(activeDeploymentId);
