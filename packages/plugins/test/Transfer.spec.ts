--- conflicted
+++ resolved
@@ -100,11 +100,7 @@
     )
 
     const managerProxyAddress = getChugSplashManagerProxyAddress(
-<<<<<<< HEAD
-      parsedConfig.options.organizationID
-=======
-      userConfig.options.projectName
->>>>>>> 5fb042c2
+      userConfig.options.organizationID
     )
 
     const ProxyAdmin = await hre.ethers.getContractAt(
@@ -222,11 +218,7 @@
     )
 
     const managerProxyAddress = getChugSplashManagerProxyAddress(
-<<<<<<< HEAD
-      parsedConfig.options.organizationID
-=======
-      userConfig.options.projectName
->>>>>>> 5fb042c2
+      userConfig.options.organizationID
     )
 
     await UUPSUpgradableTokenV1.transferOwnership(managerProxyAddress)
@@ -362,11 +354,7 @@
     )
 
     const managerProxyAddress = getChugSplashManagerProxyAddress(
-<<<<<<< HEAD
-      parsedConfig.options.organizationID
-=======
-      userConfig.options.projectName
->>>>>>> 5fb042c2
+      userConfig.options.organizationID
     )
 
     await UUPSAccessControlUpgradableTokenV1.grantRole(
