// SPDX-License-Identifier: MIT
pragma solidity ^0.8.9;

import {
    TransparentUpgradeableProxy
} from "@openzeppelin/contracts/proxy/transparent/TransparentUpgradeableProxy.sol";
import { ERC1967Proxy } from "@openzeppelin/contracts/proxy/ERC1967/ERC1967Proxy.sol";

import {
    ChugSplashAction,
    ChugSplashActionType,
    ChugSplashBundleState,
    ChugSplashBundleStatus,
    ChugSplashActionWithProof,
    ChugSplashBundle
} from "../contracts/ChugSplashDataTypes.sol";
import { Test, stdStorage, StdStorage } from "forge-std/Test.sol";
import { Proxy } from "../contracts/libraries/Proxy.sol";
import { ChugSplashManager } from "../contracts/ChugSplashManager.sol";
import { ChugSplashRegistry } from "../contracts/ChugSplashRegistry.sol";
import { ChugSplashBootLoader } from "../contracts/ChugSplashBootLoader.sol";
import { DefaultAdapter } from "../contracts/adapters/DefaultAdapter.sol";
import { DefaultUpdater } from "../contracts/updaters/DefaultUpdater.sol";
import { OZUUPSAdapter } from "../contracts/adapters/OZUUPSAdapter.sol";
import { OZUUPSUpdater } from "../contracts/updaters/OZUUPSUpdater.sol";
import { OZTransparentAdapter } from "../contracts/adapters/OZTransparentAdapter.sol";
import { Create2 } from "../contracts/libraries/Create2.sol";

contract ChugSplashManager_Test is Test {
    using stdStorage for StdStorage;

    event ChugSplashBundleProposed(
        bytes32 indexed bundleId,
        bytes32 bundleRoot,
        uint256 bundleSize,
        string configUri
    );

    event ChugSplashBundleApproved(bytes32 indexed bundleId);

    event ChugSplashBundleCancelled(
        bytes32 indexed bundleId,
        address indexed owner,
        uint256 actionsExecuted
    );

    event ProxyOwnershipTransferred(
        string indexed referenceNameHash,
        address indexed proxy,
        bytes32 indexed proxyType,
        address newOwner,
        string referenceName
    );

    event ChugSplashBundleClaimed(bytes32 indexed bundleId, address indexed executor);

    event ProxySetToReferenceName(
        string indexed referenceNameHash,
        address indexed proxy,
        bytes32 indexed proxyType,
        string referenceName
    );

    event ChugSplashActionExecuted(
        bytes32 indexed bundleId,
        address indexed proxy,
        address indexed executor,
        uint256 actionIndex
    );

    event ChugSplashBundleCompleted(
        bytes32 indexed bundleId,
        address indexed executor,
        uint256 actionsExecuted
    );

    event ExecutorPaymentClaimed(address indexed executor, uint256 amount);

    event OwnerWithdrewETH(address indexed owner, uint256 amount);

    event ProposerAdded(address indexed proposer, address indexed owner);

    event ProposerRemoved(address indexed proposer, address indexed owner);

    event ETHDeposited(address indexed from, uint256 indexed amount);

    event DefaultProxyDeployed(
        string indexed referenceNameHash,
        address indexed proxy,
        bytes32 indexed bundleId,
        string referenceName
    );

    event ImplementationDeployed(
        string indexed referenceNameHash,
        address indexed implementation,
        bytes32 indexed bundleId,
        string referenceName
    );

    bytes32 constant EIP1967_IMPLEMENTATION_KEY =
        0x360894a13ba1a3210667c828492db98dca3e2076cc3735a920a3ca505d382bbc;

    address proposer = address(64);
    address owner = address(128);
    address nonOwner = address(256);
    address executor1 = address(512);
    address executor2 = address(1024);
    bytes32 salt = bytes32(hex"11");
    uint256 initialTimestamp = 1641070800;
    uint256 bundleExecutionCost = 2 ether;
    string projectName = "TestProject";
    uint256 ownerBondAmount = 10e8 gwei; // 0.1 ETH
    uint256 executionLockTime = 15 minutes;
    uint256 executorPaymentPercentage = 20;
    ChugSplashAction[] setImplActionArray;
    uint256[] setImplActionIndexArray;
    bytes32[][] setImplSiblingArray;

    // Path from the project root to the JSON file that contains the bundle info.
    string bundleInfoPath = "/test/bundle-info.json";

    ChugSplashBootLoader bootloader;
    ChugSplashManager manager;
    ChugSplashRegistry registry;
    DefaultAdapter defaultAdapter;
    DefaultUpdater defaultUpdater;
    OZUUPSAdapter ozUUPSAdapter;
    OZUUPSUpdater ozUUPSUpdater;
    OZTransparentAdapter ozTransparentAdapter;
    ChugSplashManager managerImplementation;

    function setUp() external {
        // The `tx.gasprice` is zero by default in Foundry. We assert that the gas price is greater
        // than zero here since some tests rely on a non-zero gas price. You can set the gas price
        // by calling: forge test --gas-price <positive-integer>
        assertGt(tx.gasprice, 0);

        vm.warp(initialTimestamp);

        bootloader = new ChugSplashBootLoader{ salt: salt }();

        address registryProxyAddress = Create2.compute(
            address(this),
            salt,
            abi.encodePacked(type(Proxy).creationCode, abi.encode(address(owner)))
        );

        managerImplementation = new ChugSplashManager{ salt: salt }(
            ChugSplashRegistry(registryProxyAddress),
<<<<<<< HEAD
            proxyUpdaterAddress,
=======
            projectName,
            owner,
>>>>>>> 44e592e0
            executionLockTime,
            ownerBondAmount,
            executorPaymentPercentage
        );
        managerImplementation.initialize(projectName, owner);

        bootloader.initialize(
            owner,
            executionLockTime,
            ownerBondAmount,
            executorPaymentPercentage,
            address(managerImplementation),
            registryProxyAddress,
            salt
        );

        Proxy registryProxy = new Proxy{ salt: salt }(owner);

        vm.startPrank(owner);
        registryProxy.upgradeTo(address(bootloader.registryImplementation()));
        vm.stopPrank();

        // Convert the registry proxy to a ChugSplashRegistry type
        registry = ChugSplashRegistry(address(registryProxy));

        registry.register(projectName, owner);

        vm.startPrank(owner);
<<<<<<< HEAD
        address[] memory executors = new address[](1);
        executors[0] = executor;
        registry.initialize(owner, address(bootloader.rootManagerProxy()), executors);
=======
        address[] memory executors = new address[](2);
        executors[0] = executor1;
        executors[1] = executor2;
        registry.initialize(owner, executors);
>>>>>>> 44e592e0
        vm.stopPrank();

        manager = registry.projects(projectName);
        defaultAdapter = new DefaultAdapter();
        defaultUpdater = new DefaultUpdater();
        ozUUPSAdapter = new OZUUPSAdapter();
        ozUUPSUpdater = new OZUUPSUpdater();
        ozTransparentAdapter = new OZTransparentAdapter();

        registry.addProxyType(bytes32(0), address(defaultAdapter), address(defaultUpdater));
    }

    // constructor:
    // - initializes variables correctly
    function test_constructor_success() external {
        assertEq(address(manager.registry()), address(registry));
        assertEq(manager.executionLockTime(), executionLockTime);
        assertEq(manager.ownerBondAmount(), ownerBondAmount);
        assertEq(manager.executorPaymentPercentage(), executorPaymentPercentage);
        assertEq(manager.name(), projectName);
        assertEq(manager.owner(), owner);
    }

    // initialize:
    // - reverts if called twice
    function test_initialize_revert_calledTwice() external {
        vm.expectRevert("Initializable: contract is already initialized");
        manager.initialize(projectName, address(owner));
    }

    // computeBundleId:
    // - returns bundle id
    function test_computeBundleId_success() external {
        ChugSplashBundle memory bundle = helper_readBundle(bundleInfoPath);
        string memory configUri = helper_readConfigUri(bundleInfoPath);
        bytes32 expectedBundleId = keccak256(
            abi.encode(bundle.root, bundle.actions.length, configUri)
        );
        assertEq(
            manager.computeBundleId(bundle.root, bundle.actions.length, configUri),
            expectedBundleId
        );
    }

    function test_getSelectedExecutor_success() external {
        bytes32 bundleId = helper_getBundleId(bundleInfoPath);
        helper_proposeThenApproveThenFundThenClaimBundle();
        assertEq(manager.getSelectedExecutor(bundleId), executor1);
    }

    // proposeChugSplashBundle:
    // - reverts if bundle's status is not `EMPTY`
    function test_proposeChugSplashBundle_revert_nonEmpty() external {
        ChugSplashBundle memory bundle = helper_readBundle(bundleInfoPath);
        string memory configUri = helper_readConfigUri(bundleInfoPath);

        vm.startPrank(owner);
        manager.proposeChugSplashBundle(bundle.root, bundle.actions.length, configUri);
        vm.expectRevert("ChugSplashManager: bundle already exists");
        manager.proposeChugSplashBundle(bundle.root, bundle.actions.length, configUri);
    }

    function test_proposeChugSplashBundle_success_proposer() external {
        vm.prank(owner);
        manager.addProposer(proposer);
        test_proposeChugSplashBundle_success(proposer);
    }

    function test_proposeChugSplashBundle_success_owner() external {
        test_proposeChugSplashBundle_success(owner);
    }

    // proposeChugSplashBundle:
    // - updates bundles mapping
    function test_proposeChugSplashBundle_success(address _caller) internal {
        ChugSplashBundle memory bundle = helper_readBundle(bundleInfoPath);
        string memory configUri = helper_readConfigUri(bundleInfoPath);
        bytes32 bundleId = helper_getBundleId(bundleInfoPath);

        vm.expectEmit(true, true, true, true);
        emit ChugSplashBundleProposed(bundleId, bundle.root, bundle.actions.length, configUri);
        vm.expectCall(
            address(registry),
            abi.encodeCall(ChugSplashRegistry.announce, ("ChugSplashBundleProposed"))
        );

        vm.prank(_caller);
        manager.proposeChugSplashBundle(bundle.root, bundle.actions.length, configUri);
        ChugSplashBundleState memory bundleState = manager.bundles(bundleId);
        assertEq(uint8(bundleState.status), uint8(ChugSplashBundleStatus.PROPOSED));
        assertEq(bundleState.executions.length, bundle.actions.length);
        for (uint i = 0; i < bundleState.executions.length; i++) {
            assertEq(bundleState.executions[i], false);
        }
        assertEq(bundleState.merkleRoot, bundle.root);
    }

    // approveChugSplashBundle:
    // - reverts if not called by owner
    function test_approveChugSplashBundle_revert_nonOwner() external {
        bytes32 bundleId = helper_getBundleId(bundleInfoPath);

        vm.prank(nonOwner);
        vm.expectRevert("Ownable: caller is not the owner");
        manager.approveChugSplashBundle(bundleId);
    }

    // approveChugSplashBundle:
    // - reverts if the manager's balance minus the debt is less than the owner bond amount
    function test_approveChugSplashBundle_revert_balance() external {
        bytes32 bundleId = helper_getBundleId(bundleInfoPath);

        assertEq(address(manager).balance, 0);
        uint256 totalDebt = 1 gwei;
        uint256 insufficientAmount = ownerBondAmount + totalDebt - 1;

        stdstore.target(address(manager)).sig("totalDebt()").checked_write(totalDebt);

        (bool success, ) = address(manager).call{ value: insufficientAmount }(new bytes(0));
        assertTrue(success);
        vm.expectRevert("ChugSplashManager: insufficient balance in manager");
        vm.prank(owner);
        manager.approveChugSplashBundle(bundleId);
    }

    // approveChugSplashBundle:
    // - reverts if bundle's status is not `PROPOSED`
    function test_approveChugSplashBundle_revert_notProposed() external {
        bytes32 bundleId = helper_getBundleId(bundleInfoPath);

        (bool success, ) = address(manager).call{ value: ownerBondAmount }(new bytes(0));
        assertTrue(success);

        vm.expectRevert(
            "ChugSplashManager: bundle does not exist or has already been approved or completed"
        );
        vm.prank(owner);
        manager.approveChugSplashBundle(bundleId);
    }

    // approveChugSplashBundle:
    // - reverts if there is an active bundle
    function test_approveChugSplashBundle_revert_activeBundle() external {
        ChugSplashBundle memory bundle = helper_readBundle(bundleInfoPath);
        string memory configUri = helper_readConfigUri(bundleInfoPath);
        bytes32 bundleId = helper_getBundleId(bundleInfoPath);

        (bool success, ) = address(manager).call{ value: ownerBondAmount }(new bytes(0));
        assertTrue(success);

        stdstore.target(address(manager)).sig("activeBundleId()").checked_write(bytes32(hex"1337"));

        vm.startPrank(owner);
        manager.proposeChugSplashBundle(bundle.root, bundle.actions.length, configUri);

        vm.expectRevert(
            "ChugSplashManager: another bundle has been approved and not yet completed"
        );
        manager.approveChugSplashBundle(bundleId);
    }

    // approveChugSplashBundle:
    // - updates bundles mapping
    function test_approveChugSplashBundle_success() external {
        ChugSplashBundle memory bundle = helper_readBundle(bundleInfoPath);
        string memory configUri = helper_readConfigUri(bundleInfoPath);
        bytes32 bundleId = helper_getBundleId(bundleInfoPath);

        (bool success, ) = address(manager).call{ value: ownerBondAmount }(new bytes(0));
        assertTrue(success);

        vm.startPrank(owner);
        manager.proposeChugSplashBundle(bundle.root, bundle.actions.length, configUri);

        vm.expectEmit(true, true, true, true);
        emit ChugSplashBundleApproved(bundleId);
        vm.expectCall(
            address(registry),
            abi.encodeCall(ChugSplashRegistry.announce, ("ChugSplashBundleApproved"))
        );
        manager.approveChugSplashBundle(bundleId);
        assertEq(manager.activeBundleId(), bundleId);
        assertEq(uint8(manager.bundles(bundleId).status), uint8(ChugSplashBundleStatus.APPROVED));
    }

    function test_executeChugSplashAction_revert_onlySelectedExecutor() external {
        ChugSplashBundle memory bundle = helper_readBundle(bundleInfoPath);
        ChugSplashAction[] memory actions = helper_getActions(bundle);
        uint256[] memory actionIndexes = helper_getActionIndexes(actions);
        bytes32[][] memory siblings = helper_getSiblings(bundle);

        helper_proposeThenApproveThenFundThenClaimBundle();
        vm.expectRevert("ChugSplashManager: caller is not approved executor for active bundle ID");
        manager.executeChugSplashAction(actions[0], actionIndexes[0], siblings[0]);
    }

    function test_executeChugSplashAction_revert_alreadyExecuted() external {
        helper_proposeThenApproveThenFundThenClaimBundle();
        helper_executeFirstAction();

        vm.expectRevert("ChugSplashManager: action has already been executed");
        helper_executeFirstAction();
    }

    function test_executeChugSplashAction_revert_invalidProof() external {
        ChugSplashBundle memory bundle = helper_readBundle(bundleInfoPath);
        ChugSplashAction[] memory actions = helper_getActions(bundle);
        uint256[] memory actionIndexes = helper_getActionIndexes(actions);
        bytes32[][] memory siblings = helper_getSiblings(bundle);

        helper_proposeThenApproveThenFundThenClaimBundle();

        hoax(executor1);
        vm.expectRevert("ChugSplashManager: invalid bundle action proof");
        manager.executeChugSplashAction(
            actions[0],
            actionIndexes[1], // Incorrect action index
            siblings[0]
        );
    }

    function test_executeChugSplashAction_revert_noAdapter() external {
        helper_proposeThenApproveThenFundThenClaimBundle();

        vm.mockCall(
            address(registry),
            abi.encodeWithSelector(registry.adapters.selector, bytes32(0)),
            abi.encode(address(0))
        );
        vm.expectRevert("ChugSplashManager: proxy type has no adapter");
        helper_executeFirstAction();
    }

    function test_executeChugSplashAction_success_deployProxyAndImplementation() external {
        ChugSplashBundle memory bundle = helper_readBundle(bundleInfoPath);
        bytes32 bundleId = helper_getBundleId(bundleInfoPath);
        uint256 arrayIndex = helper_indexOfActionType(
            bundle,
            ChugSplashActionType.DEPLOY_IMPLEMENTATION
        );
        ChugSplashAction memory action = bundle.actions[arrayIndex].action;
        uint256 actionIndex = bundle.actions[arrayIndex].proof.actionIndex;
        bytes32[] memory siblings = bundle.actions[arrayIndex].proof.siblings;

        helper_proposeThenApproveThenFundThenClaimBundle();
        address payable proxyAddress = manager.getDefaultProxyAddress(action.referenceName);
        assertEq(proxyAddress.code.length, 0);
        address implementationAddress = Create2.compute(
            address(manager),
            keccak256(abi.encode(bundleId, bytes(action.referenceName))),
            action.data
        );
        assertEq(implementationAddress.code.length, 0);
        uint256 initialTotalDebt = manager.totalDebt();
        uint256 initialExecutorDebt = manager.debt(executor1);

        vm.expectCall(
            address(registry),
            abi.encodeCall(
                ChugSplashRegistry.announceWithData,
                ("DefaultProxyDeployed", abi.encodePacked(proxyAddress))
            )
        );
        vm.expectCall(
            address(registry),
            abi.encodeCall(ChugSplashRegistry.announce, ("ImplementationDeployed"))
        );
        vm.expectCall(
            address(registry),
            abi.encodeCall(
                ChugSplashRegistry.announceWithData,
                ("ChugSplashActionExecuted", abi.encodePacked(proxyAddress))
            )
        );
        vm.expectEmit(true, true, true, true);
        emit DefaultProxyDeployed(
            action.referenceName,
            proxyAddress,
            bundleId,
            action.referenceName
        );
        vm.expectEmit(true, true, true, true);
        emit ImplementationDeployed(
            action.referenceName,
            implementationAddress,
            bundleId,
            action.referenceName
        );
        vm.expectEmit(true, true, true, true);
        emit ChugSplashActionExecuted(bundleId, proxyAddress, executor1, actionIndex);

        hoax(executor1);
        manager.executeChugSplashAction(action, actionIndex, siblings);
        uint256 finalTotalDebt = manager.totalDebt();
        uint256 finalExecutorDebt = manager.debt(executor1);

        ChugSplashBundleState memory bundleState = manager.bundles(bundleId);
        uint256 executionGasUsed = 760437;
        uint256 estExecutorPayment = (tx.gasprice *
            executionGasUsed *
            (100 + executorPaymentPercentage)) / 100;

        assertGt(proxyAddress.code.length, 0);
        assertGt(implementationAddress.code.length, 0);
        assertEq(bundleState.actionsExecuted, 1);
        assertTrue(bundleState.executions[actionIndex]);
        bytes32 implementationSalt = keccak256(abi.encode(bundleId, bytes(action.referenceName)));
        assertEq(manager.implementations(implementationSalt), implementationAddress);
        assertGt(finalTotalDebt, estExecutorPayment + initialTotalDebt);
        assertGt(finalExecutorDebt, estExecutorPayment + initialExecutorDebt);
    }

    function test_executeChugSplashAction_success_setStorage() external {
        ChugSplashBundle memory bundle = helper_readBundle(bundleInfoPath);
        bytes32 bundleId = helper_getBundleId(bundleInfoPath);
        uint256 arrayIndex = helper_indexOfActionType(bundle, ChugSplashActionType.SET_STORAGE);
        ChugSplashAction memory action = bundle.actions[arrayIndex].action;
        uint256 actionIndex = bundle.actions[arrayIndex].proof.actionIndex;
        bytes32[] memory siblings = bundle.actions[arrayIndex].proof.siblings;

        helper_proposeThenApproveThenFundThenClaimBundle();
        uint256 initialTotalDebt = manager.totalDebt();
        uint256 initialExecutorDebt = manager.debt(executor1);
        address payable proxyAddress = manager.getDefaultProxyAddress(
            bundle.actions[0].action.referenceName
        );
        (bytes32 storageKey, uint8 offset, bytes memory segment) = abi.decode(
            action.data,
            (bytes32, uint8, bytes)
        );

        vm.expectCall(
            address(defaultUpdater),
            abi.encodeCall(defaultUpdater.setStorage, (storageKey, offset, segment))
        );
        vm.expectCall(
            address(registry),
            abi.encodeCall(
                ChugSplashRegistry.announceWithData,
                ("ChugSplashActionExecuted", abi.encodePacked(proxyAddress))
            )
        );
        vm.expectEmit(true, true, true, true);
        emit ChugSplashActionExecuted(bundleId, proxyAddress, executor1, actionIndex);

        hoax(executor1);
        manager.executeChugSplashAction(action, actionIndex, siblings);

        uint256 finalTotalDebt = manager.totalDebt();
        uint256 finalExecutorDebt = manager.debt(executor1);

        ChugSplashBundleState memory bundleState = manager.bundles(bundleId);
        vm.prank(address(manager));
        address implementationAddress = Proxy(proxyAddress).implementation();
        uint256 executionGasUsed = 67190;
        uint256 estExecutorPayment = (tx.gasprice *
            executionGasUsed *
            (100 + executorPaymentPercentage)) / 100;

        assertEq(bundleState.actionsExecuted, 1);
        assertTrue(bundleState.executions[actionIndex]);
        assertEq(implementationAddress, address(defaultUpdater));
        assertGt(finalTotalDebt, estExecutorPayment + initialTotalDebt);
        assertGt(finalExecutorDebt, estExecutorPayment + initialExecutorDebt);
    }

    function test_completeChugSplashBundle_revert_onlySelectedExecutor() external {
        ChugSplashBundle memory bundle = helper_readBundle(bundleInfoPath);
        helper_populateSetImplArrays(bundle);

        vm.expectRevert("ChugSplashManager: caller is not approved executor for active bundle ID");
        helper_completeBundle(executor2);
    }

    function test_completeChugSplashBundle_revert_invalidProof() external {
        helper_proposeThenApproveThenFundThenClaimBundle();
        ChugSplashBundle memory bundle = helper_readBundle(bundleInfoPath);
        helper_populateSetImplArrays(bundle);
        setImplSiblingArray[0][0] = bytes32(0);
        vm.expectRevert("ChugSplashManager: invalid bundle action proof");
        helper_completeBundle(executor1);
    }

    function test_completeChugSplashBundle_revert_incompleteBundle() external {
        helper_proposeThenApproveThenFundThenClaimBundle();
        helper_executeFirstAction();
        vm.expectRevert("ChugSplashManager: bundle was not completed");
        helper_completeBundle(executor1);
    }

    // function test_completeChugSplashBundle_success_defaultProxy() external {
    //     bytes32 bundleId = helper_getBundleId(bundleInfoPath);
    //     ChugSplashBundle memory bundle = helper_readBundle(bundleInfoPath);
    //     helper_proposeThenApproveThenFundThenClaimBundle();
    //     helper_executeMultipleActions(bundleInfoPath);
    //     helper_populateSetImplArrays(bundle);

    //     ChugSplashBundleState memory prevBundleState = manager.bundles(bundleId);
    //     address payable proxyAddress = manager.getDefaultProxyAddress(
    //         setImplActionArray[0].referenceName
    //     );
    //     uint256 initialTotalDebt = manager.totalDebt();
    //     uint256 initialExecutorDebt = manager.debt(executor1);
    //     uint256 actionIndex = setImplActionIndexArray[0];
    //     uint256 numActions = actionIndex + 1;

    //     vm.expectCall(
    //         address(registry),
    //         abi.encodeCall(
    //             ChugSplashRegistry.announceWithData,
    //             ("ChugSplashActionExecuted", abi.encodePacked(proxyAddress))
    //         )
    //     );
    //     vm.expectEmit(true, true, true, true);
    //     emit ChugSplashActionExecuted(bundleId, proxyAddress, executor1, actionIndex);
    //     vm.expectCall(
    //         address(registry),
    //         abi.encodeCall(ChugSplashRegistry.announce, ("ChugSplashBundleCompleted"))
    //     );
    //     vm.expectEmit(true, true, true, true);
    //     emit ChugSplashBundleCompleted(bundleId, executor1, numActions);
    //     helper_completeBundle(executor1);

    //     uint256 finalTotalDebt = manager.totalDebt();
    //     uint256 finalExecutorDebt = manager.debt(executor1);
    //     bytes32 implementationSalt = keccak256(
    //         abi.encode(bundleId, bytes(setImplActionArray[0].referenceName))
    //     );
    //     address expectedImplementation = manager.implementations(implementationSalt);
    //     ChugSplashBundleState memory bundleState = manager.bundles(bundleId);
    //     uint256 gasUsed = 45472;
    //     uint256 estExecutorPayment = (tx.gasprice * gasUsed *
    //        ( 100 + executorPaymentPercentage)) / 100;
    //     vm.prank(address(manager));
    //     address implementation = Proxy(proxyAddress).implementation();

    //     assertEq(bundleState.actionsExecuted, prevBundleState.actionsExecuted + 1);
    //     assertTrue(bundleState.executions[bundle.actions.length]);
    //     assertEq(implementation, expectedImplementation);
    //     assertEq(uint8(bundleState.status), uint8(ChugSplashBundleStatus.COMPLETED));
    //     assertEq(manager.activeBundleId(), bytes32(0));
    //     assertGt(finalTotalDebt, estExecutorPayment + initialTotalDebt);
    //     assertGt(finalExecutorDebt, estExecutorPayment + initialExecutorDebt);
    // }

    // function test_completeChugSplashBundle_success_transparentProxy() external {
    //     TransparentUpgradeableProxy transparentProxy = new TransparentUpgradeableProxy(
    //         Dummy implementation so the OpenZeppelin proxy doesn't revert:
    //         address(managerImplementation),
    //         address(manager),
    //         ""
    //     );
    //     address payable transparentProxyAddress = payable(address(transparentProxy));
    //     bytes32 proxyType = keccak256(bytes("oz-transparent"));
    //     registry.addProxyType(proxyType, address(ozTransparentAdapter), address(defaultUpdater));
    //     helper_setProxyToReferenceName(referenceName, transparentProxyAddress, proxyType);
    //     helper_proposeThenApproveThenFundThenClaimBundle();
    //     helper_executeMultipleActions();
    //     ChugSplashBundleState memory prevBundle = manager.bundles(bundleId);
    //     uint256 initialTotalDebt = manager.totalDebt();
    //     uint256 initialExecutorDebt = manager.debt(executor1);
    //     uint256 actionIndex = setImplActionIndexArray[0];
    //     uint256 numActions = actionIndex + 1;

    //     vm.expectCall(
    //         address(registry),
    //         abi.encodeCall(
    //             ChugSplashRegistry.announceWithData,
    //             ("ChugSplashActionExecuted", abi.encodePacked(transparentProxyAddress))
    //         )
    //     );
    //     vm.expectEmit(true, true, true, true);
    //     emit ChugSplashActionExecuted(bundleId, transparentProxyAddress, executor1, actionIndex);
    //     vm.expectCall(
    //         address(registry),
    //         abi.encodeCall(ChugSplashRegistry.announce, ("ChugSplashBundleCompleted"))
    //     );
    //     vm.expectEmit(true, true, true, true);
    //     emit ChugSplashBundleCompleted(bundleId, executor1, numActions);
    //     helper_completeBundle(executor1);

    //     uint256 finalTotalDebt = manager.totalDebt();
    //     uint256 finalExecutorDebt = manager.debt(executor1);
    //     bytes32 implementationSalt = keccak256(
    //         abi.encode(bundleId, bytes(firstAction.referenceName))
    //     );
    //     address expectedImplementation = manager.implementations(implementationSalt);
    //     ChugSplashBundleState memory bundle = manager.bundles(bundleId);
    //     uint256 gasUsed = 45472;
    //     uint256 estExecutorPayment = (tx.gasprice * gasUsed * (100 + executorPaymentPercentage))
    //          / 100;
    //     vm.prank(address(manager));
    //     address implementation = transparentProxy.implementation();

    //     assertEq(bundle.actionsExecuted, prevBundle.actionsExecuted + 1);
    //     assertTrue(bundle.executions[actions.length]);
    //     assertEq(implementation, expectedImplementation);
    //     assertEq(uint8(bundle.status), uint8(ChugSplashBundleStatus.COMPLETED));
    //     assertEq(manager.activeBundleId(), bytes32(0));
    //     assertGt(finalTotalDebt, estExecutorPayment + initialTotalDebt);
    //     assertGt(finalExecutorDebt, estExecutorPayment + initialExecutorDebt);
    // }

    // cancelActiveChugSplashBundle:
    // - reverts if not called by owner
    function test_cancelActiveChugSplashBundle_revert_nonOwner() external {
        vm.prank(nonOwner);
        vm.expectRevert("Ownable: caller is not the owner");
        manager.cancelActiveChugSplashBundle();
    }

    // cancelActiveChugSplashBundle:
    // - reverts if no bundle is active
    function test_cancelActiveChugSplashBundle_revert_noActiveBundle() external {
        vm.prank(owner);
        vm.expectRevert("ChugSplashManager: no bundle is currently active");
        manager.cancelActiveChugSplashBundle();
    }

    function test_cancelActiveChugSplashBundle_success_withinExecutionLockTime() external {
        bytes32 bundleId = helper_getBundleId(bundleInfoPath);
        helper_proposeThenApproveThenFundThenClaimBundle();
        helper_executeFirstAction();
        uint256 timeClaimed = manager.bundles(bundleId).timeClaimed;
        uint256 actionsExecuted = manager.bundles(bundleId).actionsExecuted;
        uint256 initialDebt = manager.totalDebt();

        vm.warp(executionLockTime + timeClaimed);
        vm.expectCall(
            address(registry),
            abi.encodeCall(ChugSplashRegistry.announce, ("ChugSplashBundleCancelled"))
        );
        vm.expectEmit(true, true, true, true);
        emit ChugSplashBundleCancelled(bundleId, owner, actionsExecuted);
        vm.prank(owner);
        manager.cancelActiveChugSplashBundle();

        assertEq(manager.totalDebt(), initialDebt + ownerBondAmount);
        assertEq(manager.activeBundleId(), bytes32(0));
        assertEq(uint8(manager.bundles(bundleId).status), uint8(ChugSplashBundleStatus.CANCELLED));
    }

    // cancelActiveChugSplashBundle:
    // - if bundle is NOT cancelled within the `executionLockTime` window and there is an executor:
    //   - does not decrease `debt`
    // - removes active bundle id
    // - sets bundle status to `CANCELLED`
    // - emits ChugSplashBundleCancelled
    // - calls registry.announce with ChugSplashBundleCancelled
    function test_cancelActiveChugSplashBundle_success_afterExecutionLockTime() external {
        bytes32 bundleId = helper_getBundleId(bundleInfoPath);
        helper_proposeThenApproveThenFundThenClaimBundle();
        helper_executeFirstAction();
        uint256 timeClaimed = manager.bundles(bundleId).timeClaimed;
        uint256 actionsExecuted = manager.bundles(bundleId).actionsExecuted;
        uint256 initialDebt = manager.totalDebt();

        vm.warp(executionLockTime + timeClaimed + 1);
        vm.expectCall(
            address(registry),
            abi.encodeCall(ChugSplashRegistry.announce, ("ChugSplashBundleCancelled"))
        );
        vm.expectEmit(true, true, true, true);
        emit ChugSplashBundleCancelled(bundleId, owner, actionsExecuted);
        vm.prank(owner);
        manager.cancelActiveChugSplashBundle();

        assertEq(manager.totalDebt(), initialDebt);
        assertEq(manager.activeBundleId(), bytes32(0));
        assertEq(uint8(manager.bundles(bundleId).status), uint8(ChugSplashBundleStatus.CANCELLED));
    }

    // claimBundle:
    // - reverts if there is no active bundle
    function test_claimBundle_revert_onlyExecutor() external {
        vm.expectRevert("ChugSplashManager: caller is not an executor");
        vm.prank(owner);
        manager.claimBundle();
    }

    // claimBundle:
    // - reverts if there is no active bundle
    function test_claimBundle_revert_noActiveBundle() external {
        vm.expectRevert("ChugSplashManager: no bundle is currently active");
        vm.prank(executor1);
        manager.claimBundle();
    }

    // claimBundle:
    // - reverts if bundle is currently claimed by another executor
    function test_claimBundle_revert_alreadyClaimed() external {
        helper_proposeThenApproveBundle();
        helper_claimBundle(executor1);

        vm.warp(initialTimestamp + executionLockTime);
        vm.expectRevert("ChugSplashManager: bundle is currently claimed by an executor");
        helper_claimBundle(executor2);
    }

    // claimBundle:
    // - see helper_claimBundle
    // - if there was no previous executor:
    //   - increases `totalDebt` by `executorBondAmount`
    function test_claimBundle_success_noPreviousExecutor() external {
        bytes32 bundleId = helper_getBundleId(bundleInfoPath);
        helper_proposeThenApproveBundle();

        vm.expectCall(
            address(registry),
            abi.encodeCall(ChugSplashRegistry.announce, ("ChugSplashBundleClaimed"))
        );
        vm.expectEmit(true, true, true, true);
        emit ChugSplashBundleClaimed(bundleId, executor1);
        helper_claimBundle(executor1);

        ChugSplashBundleState memory bundle = manager.bundles(bundleId);

        assertEq(bundle.timeClaimed, block.timestamp);
        assertEq(bundle.selectedExecutor, executor1);
    }

    // claimBundle:
    // - see helper_claimBundle
    // - if there was a previous executor:
    //   - `totalDebt` remains the same
    function test_claimBundle_success_withPreviousExecutor() external {
        bytes32 bundleId = helper_getBundleId(bundleInfoPath);
        helper_proposeThenApproveBundle();
        helper_claimBundle(executor1);
        uint256 secondClaimedBundleTimestamp = initialTimestamp + executionLockTime + 1;
        vm.warp(secondClaimedBundleTimestamp);

        vm.expectCall(
            address(registry),
            abi.encodeCall(ChugSplashRegistry.announce, ("ChugSplashBundleClaimed"))
        );
        vm.expectEmit(true, true, true, true);
        emit ChugSplashBundleClaimed(bundleId, executor2);
        helper_claimBundle(executor2);

        ChugSplashBundleState memory bundle = manager.bundles(bundleId);

        assertEq(bundle.timeClaimed, secondClaimedBundleTimestamp);
        assertEq(bundle.selectedExecutor, executor2);
    }

    function test_claimExecutorPayment_revert_onlyExecutor() external {
        vm.expectRevert("ChugSplashManager: caller is not an executor");
        vm.prank(owner);
        manager.claimExecutorPayment();
    }

    // claimExecutorPayment:
    // - sets debt to 0
    // - increases executor's balance by `debt`
    // - decreases ChugSplashManager balance by `debt`
    // - emits ExecutorPaymentClaimed
    // - calls registry.announce with ExecutorPaymentClaimed
    function test_claimExecutorPayment_success() external {
        helper_proposeThenApproveThenFundThenClaimBundle();
        helper_executeFirstAction();
        uint256 executorDebt = manager.debt(executor1);
        uint256 initialTotalDebt = manager.totalDebt();
        uint256 initialExecutorBalance = address(executor1).balance;

        vm.expectCall(
            address(registry),
            abi.encodeCall(ChugSplashRegistry.announce, ("ExecutorPaymentClaimed"))
        );
        vm.expectEmit(true, true, true, true);
        emit ExecutorPaymentClaimed(executor1, executorDebt);
        vm.prank(executor1);
        manager.claimExecutorPayment();

        assertEq(address(executor1).balance, executorDebt + initialExecutorBalance);
        assertEq(manager.debt(executor1), 0);
        assertEq(manager.totalDebt(), initialTotalDebt - executorDebt);
    }

    // transferProxyOwnership:
    // - reverts if not called by owner
    function test_transferProxyOwnership_revert_nonOwner() external {
        ChugSplashBundle memory bundle = helper_readBundle(bundleInfoPath);
        ChugSplashAction[] memory actions = helper_getActions(bundle);

        vm.prank(nonOwner);
        vm.expectRevert("Ownable: caller is not the owner");
        manager.transferProxyOwnership(actions[0].referenceName, owner);
    }

    // transferProxyOwnership:
    // - reverts if there is a currently active bundle
    function test_transferProxyOwnership_revert_activeBundle() external {
        ChugSplashBundle memory bundle = helper_readBundle(bundleInfoPath);
        ChugSplashAction[] memory actions = helper_getActions(bundle);
        helper_proposeThenApproveBundle();

        vm.prank(owner);
        vm.expectRevert("ChugSplashManager: bundle is currently active");
        manager.transferProxyOwnership(actions[0].referenceName, owner);
    }

    // transferProxyOwnership:
    // - calls the adapter to change ownership
    // - emits ProxyOwnershipTransferred
    // - calls registry.announce with ProxyOwnershipTransferred
    function test_transferProxyOwnership_success_defaultProxy() external {
        ChugSplashBundle memory bundle = helper_readBundle(bundleInfoPath);
        ChugSplashAction[] memory actions = helper_getActions(bundle);
        string memory referenceName = actions[0].referenceName;
        helper_proposeThenApproveThenFundThenClaimBundle();
        helper_executeMultipleActions(bundleInfoPath);
        helper_populateSetImplArrays(bundle);
        helper_completeBundle(executor1);
        address payable proxyAddress = manager.getDefaultProxyAddress(referenceName);
        helper_transferProxyOwnership(proxyAddress, nonOwner, referenceName, bytes32(0));
    }

    function test_transferProxyOwnership_success_transparentProxy() external {
        TransparentUpgradeableProxy transparentProxy = new TransparentUpgradeableProxy(
            address(registry), // Dummy value so that the OpenZeppelin proxy doesn't revert
            address(manager),
            ""
        );
        address payable transparentProxyAddress = payable(address(transparentProxy));
        string memory transparentProxyReferenceName = "TransparentProxy";
        bytes32 proxyType = keccak256(bytes("oz-transparent"));
        registry.addProxyType(proxyType, address(ozTransparentAdapter), address(defaultUpdater));
        helper_setProxyToReferenceName(
            transparentProxyReferenceName,
            transparentProxyAddress,
            proxyType
        );

        helper_transferProxyOwnership(
            transparentProxyAddress,
            nonOwner,
            transparentProxyReferenceName,
            proxyType
        );

        assertEq(manager.proxies(transparentProxyReferenceName), payable(address(0)));
        assertEq(manager.proxyTypes(transparentProxyReferenceName), bytes32(0));
    }

    function test_setProxyToReferenceName_revert_nonOwner() external {
        string memory dummyReferenceName = "Token";
        address payable proxyAddress = manager.getDefaultProxyAddress(dummyReferenceName);
        vm.expectRevert("Ownable: caller is not the owner");
        vm.prank(nonOwner);
        manager.setProxyToReferenceName(dummyReferenceName, proxyAddress, bytes32(0));
    }

    function test_setProxyToReferenceName_revert_noActiveBundle() external {
        string memory dummyReferenceName = "Token";
        helper_proposeThenApproveBundle();
        address payable proxyAddress = manager.getDefaultProxyAddress(dummyReferenceName);

        vm.prank(owner);
        vm.expectRevert("ChugSplashManager: cannot change proxy while bundle is active");
        manager.setProxyToReferenceName(dummyReferenceName, proxyAddress, bytes32(0));
    }

    function test_setProxyToReferenceName_revert_zeroAddressProxy() external {
        string memory dummyReferenceName = "Token";
        vm.prank(owner);
        vm.expectRevert("ChugSplashManager: proxy cannot be address(0)");
        manager.setProxyToReferenceName(
            dummyReferenceName,
            payable(address(0)),
            bytes32(uint256(64))
        );
    }

    function test_setProxyToReferenceName_success() external {
        string memory dummyReferenceName = "Token";
        address payable proxyAddress = manager.getDefaultProxyAddress(dummyReferenceName);
        bytes32 proxyType = keccak256(bytes("oz-transparent"));
        helper_setProxyToReferenceName(dummyReferenceName, proxyAddress, proxyType);
    }

    function test_addProposer_revert_nonOwner() external {
        vm.prank(nonOwner);
        vm.expectRevert("Ownable: caller is not the owner");
        manager.addProposer(proposer);
    }

    function test_addProposer_revert_alreadyAdded() external {
        vm.startPrank(owner);
        manager.addProposer(proposer);
        vm.expectRevert("ChugSplashManager: proposer was already added");
        manager.addProposer(proposer);
    }

    function test_addProposer_success() external {
        assertFalse(manager.proposers(proposer));

        vm.expectEmit(true, true, true, true);
        emit ProposerAdded(proposer, owner);
        vm.expectCall(
            address(registry),
            abi.encodeCall(ChugSplashRegistry.announce, ("ProposerAdded"))
        );
        vm.prank(owner);
        manager.addProposer(proposer);

        assertTrue(manager.proposers(proposer));
    }

    function test_removeProposer_revert_nonOwner() external {
        vm.prank(nonOwner);
        vm.expectRevert("Ownable: caller is not the owner");
        manager.removeProposer(proposer);
    }

    function test_removeProposer_revert_alreadyRemoved() external {
        vm.prank(owner);
        vm.expectRevert("ChugSplashManager: proposer was already removed");
        manager.removeProposer(proposer);
    }

    function test_removeProposer_success() external {
        vm.startPrank(owner);
        manager.addProposer(proposer);

        assertTrue(manager.proposers(proposer));

        vm.expectEmit(true, true, true, true);
        emit ProposerRemoved(proposer, owner);
        vm.expectCall(
            address(registry),
            abi.encodeCall(ChugSplashRegistry.announce, ("ProposerRemoved"))
        );
        manager.removeProposer(proposer);

        assertFalse(manager.proposers(proposer));
    }

    // withdrawOwnerETH:
    // - reverts if not called by owner
    function test_withdrawOwnerETH_revert_nonOwner() external {
        vm.prank(nonOwner);
        vm.expectRevert("Ownable: caller is not the owner");
        manager.withdrawOwnerETH();
    }

    // withdrawOwnerETH:
    // - reverts if there is an active bundle
    function test_withdrawOwnerETH_revert_noActiveBundle() external {
        helper_proposeThenApproveBundle();

        vm.prank(owner);
        vm.expectRevert("ChugSplashManager: cannot withdraw funds while bundle is active");
        manager.withdrawOwnerETH();
    }

    function test_withdrawOwnerETH_success() external {
        uint256 managerBalance = 1 ether;
        uint256 totalDebt = 1 gwei;
        uint256 amountWithdrawn = managerBalance - totalDebt;
        helper_fundChugSplashManager(managerBalance);
        stdstore.target(address(manager)).sig("totalDebt()").checked_write(totalDebt);
        uint256 prevOwnerBalance = address(owner).balance;

        vm.expectEmit(true, true, true, true);
        emit OwnerWithdrewETH(owner, amountWithdrawn);
        vm.expectCall(
            address(registry),
            abi.encodeCall(ChugSplashRegistry.announce, ("OwnerWithdrewETH"))
        );
        vm.prank(owner);
        manager.withdrawOwnerETH();

        assertEq(address(owner).balance, prevOwnerBalance + amountWithdrawn);
    }

    function test_receive_success() external {
        uint256 amountDeposited = 1 ether;
        uint256 prevManagerBalance = address(manager).balance;

        hoax(owner);
        vm.expectEmit(true, true, true, true);
        emit ETHDeposited(owner, amountDeposited);
        vm.expectCall(
            address(registry),
            abi.encodeCall(ChugSplashRegistry.announce, ("ETHDeposited"))
        );
        helper_fundChugSplashManager(amountDeposited);

        assertEq(address(manager).balance, prevManagerBalance + amountDeposited);
    }

    function helper_proposeThenApproveBundle() internal {
        ChugSplashBundle memory bundle = helper_readBundle(bundleInfoPath);
        string memory configUri = helper_readConfigUri(bundleInfoPath);
        bytes32 bundleId = helper_getBundleId(bundleInfoPath);

        startHoax(owner);
        manager.proposeChugSplashBundle(bundle.root, bundle.actions.length, configUri);
        (bool success, ) = address(manager).call{ value: ownerBondAmount }(new bytes(0));
        assertTrue(success);
        manager.approveChugSplashBundle(bundleId);
        vm.stopPrank();
    }

    function helper_executeMultipleActions(string memory _bundleInfoPath) internal {
        ChugSplashBundle memory bundle = helper_readBundle(_bundleInfoPath);
        startHoax(executor1);
        for (uint i = 0; i < bundle.actions.length; i++) {
            if (bundle.actions[i].action.actionType != ChugSplashActionType.SET_IMPLEMENTATION) {
                manager.executeChugSplashAction(
                    bundle.actions[i].action,
                    bundle.actions[i].proof.actionIndex,
                    bundle.actions[i].proof.siblings
                );
            }
        }
        vm.stopPrank();
    }

    function helper_completeBundle(address _executor) internal {
        hoax(_executor);
        manager.completeChugSplashBundle(
            setImplActionArray,
            setImplActionIndexArray,
            setImplSiblingArray
        );
    }

    // function helper_executeSecondAction() internal {
    //     hoax(executor1);
    //     manager.executeChugSplashAction(secondAction, actionIndexes[1], proofs[1]);
    // }

    function helper_proposeThenApproveThenFundThenClaimBundle() internal {
        helper_proposeThenApproveBundle();
        helper_fundChugSplashManager(bundleExecutionCost);
        helper_claimBundle(executor1);
    }

    function helper_fundChugSplashManager(uint256 _amount) internal {
        (bool success, ) = address(manager).call{ value: _amount }(new bytes(0));
        assertTrue(success);
    }

    function helper_executeFirstAction() internal {
        ChugSplashBundle memory bundle = helper_readBundle(bundleInfoPath);
        ChugSplashAction[] memory actions = helper_getActions(bundle);
        uint256[] memory actionIndexes = helper_getActionIndexes(actions);
        bytes32[][] memory siblings = helper_getSiblings(bundle);

        hoax(executor1);
        manager.executeChugSplashAction(actions[0], actionIndexes[0], siblings[0]);
    }

    function helper_transferProxyOwnership(
        address payable _proxy,
        address _newOwner,
        string memory _referenceName,
        bytes32 _proxyType
    ) public {
        vm.prank(address(manager));
        assertEq(Proxy(_proxy).admin(), address(manager));

        vm.expectCall(
            address(registry),
            abi.encodeCall(ChugSplashRegistry.announce, ("ProxyOwnershipTransferred"))
        );
        vm.expectEmit(true, true, true, true);
        emit ProxyOwnershipTransferred(
            _referenceName,
            _proxy,
            _proxyType,
            _newOwner,
            _referenceName
        );
        vm.prank(owner);
        manager.transferProxyOwnership(_referenceName, _newOwner);

        vm.prank(_newOwner);
        assertEq(Proxy(_proxy).admin(), _newOwner);
    }

    function helper_setProxyToReferenceName(
        string memory _referenceName,
        address payable _proxyAddress,
        bytes32 _proxyType
    ) public {
        assertEq(manager.proxies(_referenceName), payable(address(0)));
        assertEq(manager.proxyTypes(_referenceName), bytes32(0));

        vm.expectCall(
            address(registry),
            abi.encodeCall(
                ChugSplashRegistry.announceWithData,
                ("ProxySetToReferenceName", abi.encodePacked(_proxyAddress))
            )
        );
        vm.expectEmit(true, true, true, true);
        emit ProxySetToReferenceName(_referenceName, _proxyAddress, _proxyType, _referenceName);

        vm.prank(owner);
        manager.setProxyToReferenceName(_referenceName, _proxyAddress, _proxyType);

        assertEq(manager.proxies(_referenceName), _proxyAddress);
        assertEq(manager.proxyTypes(_referenceName), _proxyType);
    }

    function helper_claimBundle(address _executor) internal {
        vm.prank(_executor);
        manager.claimBundle();
    }

    /**
     * @notice Helper function to read a bundle given the path to its JSON file. We use this
     *         helper function instead of declaring a ChugSplashBundle struct in storage because
     *         the Solidity compiler hasn't supported copying dynamic arrays from memory into
     *         storage yet.
     *
     * @param _bundlePath Path from the project root to the JSON file that contains the bundle.
     */
    function helper_readBundle(
        string memory _bundlePath
    ) internal returns (ChugSplashBundle memory) {
        string memory root = vm.projectRoot();
        string memory path = string.concat(root, _bundlePath);
        string memory json = vm.readFile(path);
        bytes memory parsedJson = vm.parseJson(json, "bundle");

        ChugSplashBundle memory bundle = abi.decode(parsedJson, (ChugSplashBundle));
        return bundle;
    }

    function helper_readConfigUri(string memory _bundlePath) internal returns (string memory) {
        string memory root = vm.projectRoot();
        string memory path = string.concat(root, _bundlePath);
        string memory json = vm.readFile(path);
        bytes memory parsedJson = vm.parseJson(json, "configUri");

        string memory configUri = abi.decode(parsedJson, (string));
        return configUri;
    }

    function helper_getBundleId(string memory _bundleInfoPath) internal returns (bytes32) {
        ChugSplashBundle memory bundle = helper_readBundle(_bundleInfoPath);
        string memory configUri = helper_readConfigUri(_bundleInfoPath);
        bytes32 bundleId = manager.computeBundleId(bundle.root, bundle.actions.length, configUri);
        return bundleId;
    }

    function helper_getActions(
        ChugSplashBundle memory _bundle
    ) internal pure returns (ChugSplashAction[] memory) {
        ChugSplashAction[] memory actions = new ChugSplashAction[](_bundle.actions.length);
        for (uint i = 0; i < _bundle.actions.length; i++) {
            actions[i] = _bundle.actions[i].action;
        }
        return actions;
    }

    function helper_getActionIndexes(
        ChugSplashAction[] memory _actions
    ) internal pure returns (uint256[] memory) {
        uint256[] memory actionIndexes = new uint256[](_actions.length);
        for (uint i = 0; i < _actions.length; i++) {
            actionIndexes[i] = i;
        }
        return actionIndexes;
    }

    function helper_getSiblings(
        ChugSplashBundle memory _bundle
    ) internal pure returns (bytes32[][] memory) {
        bytes32[][] memory proofs = new bytes32[][](_bundle.actions.length);
        for (uint i = 0; i < _bundle.actions.length; i++) {
            proofs[i] = _bundle.actions[i].proof.siblings;
        }
        return proofs;
    }

    function helper_indexOfActionType(
        ChugSplashBundle memory _bundle,
        ChugSplashActionType _actionType
    ) internal pure returns (uint256) {
        for (uint i = 0; i < _bundle.actions.length; i++) {
            if (_actionType == _bundle.actions[i].action.actionType) {
                return i;
            }
        }
        revert("ChugSplashManager_Test: could not find action type in bundle");
    }

    function helper_populateSetImplArrays(ChugSplashBundle memory _bundle) internal {
        for (uint i = 0; i < _bundle.actions.length; i++) {
            if (_bundle.actions[i].action.actionType == ChugSplashActionType.SET_IMPLEMENTATION) {
                setImplActionArray.push(_bundle.actions[i].action);
                setImplActionIndexArray.push(_bundle.actions[i].proof.actionIndex);
                setImplSiblingArray.push(_bundle.actions[i].proof.siblings);
            }
        }
    }
}<|MERGE_RESOLUTION|>--- conflicted
+++ resolved
@@ -148,12 +148,6 @@
 
         managerImplementation = new ChugSplashManager{ salt: salt }(
             ChugSplashRegistry(registryProxyAddress),
-<<<<<<< HEAD
-            proxyUpdaterAddress,
-=======
-            projectName,
-            owner,
->>>>>>> 44e592e0
             executionLockTime,
             ownerBondAmount,
             executorPaymentPercentage
@@ -182,16 +176,10 @@
         registry.register(projectName, owner);
 
         vm.startPrank(owner);
-<<<<<<< HEAD
-        address[] memory executors = new address[](1);
-        executors[0] = executor;
-        registry.initialize(owner, address(bootloader.rootManagerProxy()), executors);
-=======
         address[] memory executors = new address[](2);
         executors[0] = executor1;
         executors[1] = executor2;
-        registry.initialize(owner, executors);
->>>>>>> 44e592e0
+        registry.initialize(owner, address(bootloader.rootManagerProxy()), executors);
         vm.stopPrank();
 
         manager = registry.projects(projectName);
