// SPDX-License-Identifier: MIT
pragma solidity ^0.8.9;

import {
    ChugSplashBundleState,
    ChugSplashAction,
    ChugSplashTarget,
    ChugSplashActionType,
    ChugSplashBundleStatus
} from "./ChugSplashDataTypes.sol";
import {
    OwnableUpgradeable
} from "@openzeppelin/contracts-upgradeable/access/OwnableUpgradeable.sol";
import { Proxy } from "./libraries/Proxy.sol";
import { ChugSplashRegistry } from "./ChugSplashRegistry.sol";
import { IProxyAdapter } from "./interfaces/IProxyAdapter.sol";
import { IProxyUpdater } from "./interfaces/IProxyUpdater.sol";
import { Create2 } from "./libraries/Create2.sol";
import { MerkleTree } from "./libraries/MerkleTree.sol";
import {
    ReentrancyGuardUpgradeable
} from "@openzeppelin/contracts-upgradeable/security/ReentrancyGuardUpgradeable.sol";
import { Initializable } from "@openzeppelin/contracts/proxy/utils/Initializable.sol";

/**
 * @title ChugSplashManager
 */
contract ChugSplashManager is OwnableUpgradeable, ReentrancyGuardUpgradeable {
    /**
     * @notice Emitted when a ChugSplash bundle is proposed.
     *
     * @param bundleId   ID of the bundle being proposed.
     * @param actionRoot Root of the proposed bundle's merkle tree.
     * @param numActions Number of steps in the proposed bundle.
     * @param configUri  URI of the config file that can be used to re-generate the bundle.
     */
    event ChugSplashBundleProposed(
        bytes32 indexed bundleId,
        bytes32 actionRoot,
        bytes32 targetRoot,
        uint256 numActions,
        uint256 numTargets,
        string configUri,
        bool remoteExecution,
        address proposer
    );

    /**
     * @notice Emitted when a ChugSplash bundle is approved.
     *
     * @param bundleId ID of the bundle being approved.
     */
    event ChugSplashBundleApproved(bytes32 indexed bundleId);

    /**
     * @notice Emitted when a ChugSplash action is executed.
     *
     * @param bundleId    Unique ID for the bundle.
     * @param proxy       Address of the proxy on which the event was executed.
     * @param executor    Address of the executor that executed the action.
     * @param actionIndex Index within the bundle hash of the action that was executed.
     */
    event ChugSplashActionExecuted(
        bytes32 indexed bundleId,
        address indexed proxy,
        address indexed executor,
        uint256 actionIndex
    );

    /**
     * @notice Emitted when a ChugSplash bundle is initiated.
     *
     * @param bundleId        Unique ID for the bundle.
     * @param executor        Address of the executor that initiated the bundle.
     */
    event ChugSplashBundleInitiated(bytes32 indexed bundleId, address indexed executor);

    /**
     * @notice Emitted when a ChugSplash bundle is completed.
     *
     * @param bundleId        Unique ID for the bundle.
     * @param executor        Address of the executor that completed the bundle.
     * @param actionsExecuted Total number of completed actions.
     */
    event ChugSplashBundleCompleted(
        bytes32 indexed bundleId,
        address indexed executor,
        uint256 actionsExecuted
    );

    /**
     * @notice Emitted when an active ChugSplash bundle is cancelled.
     *
     * @param bundleId        Bundle ID that was cancelled.
     * @param owner           Owner of the ChugSplashManager.
     * @param actionsExecuted Total number of completed actions before cancellation.
     */
    event ChugSplashBundleCancelled(
        bytes32 indexed bundleId,
        address indexed owner,
        uint256 actionsExecuted
    );

    /**
     * @notice Emitted when ownership of a proxy is transferred from the ProxyAdmin to the project
     *         owner.
     *
     * @param proxy            Address of the proxy that is the subject of the ownership transfer.
     * @param contractKindHash The contract kind. I.e transparent, UUPS, or no proxy.
     * @param newOwner         Address of the project owner that is receiving ownership of the
     *                         proxy.
     */
    event ProxyOwnershipTransferred(
        address indexed proxy,
        bytes32 indexed contractKindHash,
        address newOwner
    );

    /**
     * @notice Emitted when a bundle is claimed by an executor.
     *
     * @param bundleId ID of the bundle that was claimed.
     * @param executor Address of the executor that claimed the bundle ID for the project.
     */
    event ChugSplashBundleClaimed(bytes32 indexed bundleId, address indexed executor);

    /**
     * @notice Emitted when an executor claims a payment.
     *
     * @param executor The executor being paid.
     * @param amount   The ETH amount sent to the executor.
     */
    event ExecutorPaymentClaimed(address indexed executor, uint256 amount);

    event ProtocolPaymentClaimed(address indexed recipient, uint256 amount);

    /**
     * @notice Emitted when the owner withdraws ETH from this contract.
     *
     * @param owner  Address that initiated the withdrawal.
     * @param amount ETH amount withdrawn.
     */
    event OwnerWithdrewETH(address indexed owner, uint256 amount);

    /**
     * @notice Emitted when the owner of this contract adds a new proposer.
     *
     * @param proposer Address of the proposer that was added.
     * @param proposer Address of the owner.
     */
    event ProposerAdded(address indexed proposer, address indexed owner);

    /**
     * @notice Emitted when the owner of this contract removes an existing proposer.
     *
     * @param proposer Address of the proposer that was removed.
     * @param proposer Address of the owner.
     */
    event ProposerRemoved(address indexed proposer, address indexed owner);

    event ToggledManagedProposals(bool isManaged, address indexed owner);

    /**
     * @notice Emitted when ETH is deposited in this contract
     */
    event ETHDeposited(address indexed from, uint256 indexed amount);

    /**
     * @notice Emitted when a default proxy is deployed by this contract.
     *
     * @param proxy             Address of the deployed proxy.
     * @param bundleId          ID of the bundle in which the proxy was deployed.
     * @param referenceName     String reference name.
     */
    event DefaultProxyDeployed(
        bytes32 indexed salt,
        address indexed proxy,
        bytes32 indexed bundleId,
        string projectName,
        string referenceName
    );

    /**
     * @notice Emitted when a contract is deployed.
     *
     * @param referenceNameHash Hash of the reference name.
     * @param contractAddress   Address of the deployed contract.
     * @param bundleId          ID of the bundle in which the contract was deployed.
     * @param referenceName     String reference name.
     */
    event ContractDeployed(
        string indexed referenceNameHash,
        address indexed contractAddress,
        bytes32 indexed bundleId,
        string referenceName
    );

    /**
     * @notice Address of the ChugSplashRegistry.
     */
    ChugSplashRegistry public immutable registry;

    /**
     * @notice Amount that must be deposited in this contract in order to execute a bundle. The
     *         project owner can withdraw this amount whenever a bundle is not active. This bond
     *         will be forfeited if the project owner cancels a bundle that is in progress, which is
     *         necessary to prevent owners from trolling the executor by immediately cancelling and
     *         withdrawing funds.
     */
    uint256 public immutable ownerBondAmount;

    /**
     * @notice Amount of time for an executor to finish executing a bundle once they have claimed
     *         it. If the owner cancels an active bundle within this time period, their bond is
     *         forfeited to the executor. This prevents users from trolling executors by immediately
     *         cancelling active bundles.
     */
    uint256 public immutable executionLockTime;

    /**
     * @notice Amount that the executor is paid, denominated as a percentage of the cost of
     *         execution. For example: if a bundle costs 1 gwei to execute and the
     *         executorPaymentPercentage is 10, then the executor will profit 0.1 gwei.
     */
    uint256 public immutable executorPaymentPercentage;

    uint256 public immutable protocolPaymentPercentage;

    /**
     * @notice Mapping of executor addresses to the ETH amount stored in this contract that is
     *         owed to them.
     */
    mapping(address => uint256) public executorDebt;

    /**
     * @notice Maps an address to a boolean indicating if the address is allowed to propose bundles.
     */
    mapping(address => bool) public proposers;

    /**
     * @notice Mapping of bundle IDs to bundle state.
     */
    mapping(bytes32 => ChugSplashBundleState) internal _bundles;

    /**
     * @notice ID of the organization this contract is managing.
     */
    bytes32 public organizationID;

    /**
     * @notice ID of the currently active bundle.
     */
    bytes32 public activeBundleId;

    /**
     * @notice ETH amount that is owed to the executor.
     */
    uint256 public totalExecutorDebt;

    uint256 public totalProtocolDebt;

    bool public allowManagedProposals;

    /**
     * @notice Modifier that restricts access to the executor.
     */
    modifier onlyExecutor() {
        require(
            registry.executors(msg.sender) == true,
            "ChugSplashManager: caller is not an executor"
        );
        _;
    }

    /**
     * @param _registry                  Address of the ChugSplashRegistry.
     * @param _executionLockTime         Amount of time for an executor to completely execute a
     *                                   bundle after claiming it.
     * @param _ownerBondAmount           Amount that must be deposited in this contract in order to
     *                                   execute a bundle.
     * @param _executorPaymentPercentage Amount that an executor will earn from completing a bundle,
     *                                   denominated as a percentage.
     */
    constructor(
        ChugSplashRegistry _registry,
        uint256 _executionLockTime,
        uint256 _ownerBondAmount,
        uint256 _executorPaymentPercentage,
        uint256 _protocolPaymentPercentage
    ) {
        registry = _registry;
        executionLockTime = _executionLockTime;
        ownerBondAmount = _ownerBondAmount;
        executorPaymentPercentage = _executorPaymentPercentage;
        protocolPaymentPercentage = _protocolPaymentPercentage;
    }

    /**
     * @param _organizationID ID of the organization this contract is managing.
     * @param _owner     Initial owner of this contract.
     */
    function initialize(
        address _owner,
        bytes32 _organizationID,
        bool _allowManagedProposals
    ) public initializer {
        organizationID = _organizationID;
        allowManagedProposals = _allowManagedProposals;

        __Ownable_init();
        _transferOwnership(_owner);
    }

    /**
     * @notice Computes the bundle ID from the bundle parameters.
     *
     * @param _actionRoot Root of the bundle's merkle tree.
     * @param _numActions Number of elements in the bundle's tree.
     * @param _configUri  URI pointing to the config file for the bundle.
     *
     * @return Unique ID for the bundle.
     */
    function computeBundleId(
        bytes32 _actionRoot,
        bytes32 _targetRoot,
        uint256 _numActions,
        uint256 _numTargets,
        string memory _configUri
    ) public pure returns (bytes32) {
        return
            keccak256(abi.encode(_actionRoot, _targetRoot, _numActions, _numTargets, _configUri));
    }

    function assertCallerIsOwnerOrSelectedExecutor(bool _remoteExecution) internal view {
        _remoteExecution
            ? require(
                getSelectedExecutor(activeBundleId) == msg.sender,
                "ChugSplashManager: caller is not approved executor"
            )
            : require(owner() == msg.sender, "ChugSplashManager: caller is not owner");
    }

    function totalDebt() public view returns (uint256) {
        return totalExecutorDebt + totalProtocolDebt;
    }

    /**
     * @notice Queries the selected executor for a given project/bundle.
     *
     * @param _bundleId ID of the bundle currently being executed.
     *
     * @return Address of the selected executor.
     */
    function getSelectedExecutor(bytes32 _bundleId) public view returns (address) {
        ChugSplashBundleState storage bundle = _bundles[_bundleId];
        return bundle.selectedExecutor;
    }

    /**
     * @notice Gets the ChugSplashBundleState struct for a given bundle ID. Note that we explicitly
     *         define this function because the getter function that is automatically generated by
     *         the Solidity compiler doesn't return a struct.
     *
     * @param _bundleId Bundle ID.
     *
     * @return ChugSplashBundleState struct.
     */
    function bundles(bytes32 _bundleId) public view returns (ChugSplashBundleState memory) {
        return _bundles[_bundleId];
    }

    /**
     * @notice Computes the Create2 address of the default EIP-1967 proxy deployed by the
     *         ChugSplashManager when a bundle is executed. Note that there will not be a contract
     *         at the deployed address until one with the given reference name is executed by
     *         the ChugSplashManager.
     *
     * @param _referenceName Reference name get the corresponding proxy address of.
     *
     * @return Address of the proxy for the given name.
     */
    function getDefaultProxyAddress(
        string memory _projectName,
        string memory _referenceName
    ) public view returns (address payable) {
        return (
            payable(
                Create2.compute(
                    address(this),
                    keccak256(abi.encode(_projectName, _referenceName)),
                    abi.encodePacked(type(Proxy).creationCode, abi.encode(address(this)))
                )
            )
        );
    }

    /**
     * @notice Propose a new ChugSplash bundle to be approved. Only callable by the owner of this
     *         contract or a proposer. These permissions are required to prevent spam.
     *
     * @param _actionRoot Root of the bundle's merkle tree.
     * @param _numActions Number of elements in the bundle's tree.
     * @param _configUri  URI pointing to the config file for the bundle.
     */
    function proposeChugSplashBundle(
        bytes32 _actionRoot,
        bytes32 _targetRoot,
        uint256 _numActions,
        uint256 _numTargets,
        string memory _configUri,
        bool _remoteExecution
    ) public {
        require(isProposer(msg.sender), "ChugSplashManager: caller must be proposer");

        bytes32 bundleId = computeBundleId(
            _actionRoot,
            _targetRoot,
            _numActions,
            _numTargets,
            _configUri
        );
        ChugSplashBundleState storage bundle = _bundles[bundleId];

        ChugSplashBundleStatus status = bundle.status;
        require(
            status == ChugSplashBundleStatus.EMPTY ||
                status == ChugSplashBundleStatus.COMPLETED ||
                status == ChugSplashBundleStatus.CANCELLED,
            "ChugSplashManager: bundle cannot be proposed"
        );

        bundle.status = ChugSplashBundleStatus.PROPOSED;
        bundle.actionRoot = _actionRoot;
        bundle.targetRoot = _targetRoot;
        bundle.actions = new bool[](_numActions);
        bundle.targets = _numTargets;
        bundle.remoteExecution = _remoteExecution;

        emit ChugSplashBundleProposed(
            bundleId,
            _actionRoot,
            _targetRoot,
            _numActions,
            _numTargets,
            _configUri,
            _remoteExecution,
            msg.sender
        );
        registry.announceWithData("ChugSplashBundleProposed", abi.encodePacked(msg.sender));
    }

    /**
     * @notice Allows the owner to approve a bundle to be executed. There must be at least
     *         `ownerBondAmount` deposited in this contract in order for a bundle to be approved.
     *         The owner can send the bond to this contract via a call to `depositETH` or `receive`.
     *         This bond will be forfeited if the project owner cancels an approved bundle. Also
     *         note that the bundle can be executed as soon as it is approved.
     *
     * @param _bundleId ID of the bundle to approve
     */
    function approveChugSplashBundle(bytes32 _bundleId) public onlyOwner {
        ChugSplashBundleState storage bundle = _bundles[_bundleId];

        if (bundle.remoteExecution) {
            require(
                address(this).balance - totalDebt() >= ownerBondAmount,
                "ChugSplashManager: insufficient balance in manager"
            );
        }

        require(
            bundle.status == ChugSplashBundleStatus.PROPOSED,
            "ChugSplashManager: bundle must be proposed"
        );

        require(
            activeBundleId == bytes32(0),
            "ChugSplashManager: another bundle has been approved and not yet completed"
        );

        activeBundleId = _bundleId;
        bundle.status = ChugSplashBundleStatus.APPROVED;

        emit ChugSplashBundleApproved(_bundleId);
        registry.announce("ChugSplashBundleApproved");
    }

    /**
     * @notice Initiate the execution of a bundle.
     *
     * @param _targets Array of ChugSplashTarget objects.
     * @param _proofs  Array of Merkle proofs.
     */
    function initiateBundleExecution(
        ChugSplashTarget[] memory _targets,
        bytes32[][] memory _proofs
    ) public {
        uint256 initialGasLeft = gasleft();

        ChugSplashBundleState storage bundle = _bundles[activeBundleId];

        assertCallerIsOwnerOrSelectedExecutor(bundle.remoteExecution);

        require(
            bundle.status == ChugSplashBundleStatus.APPROVED,
            "ChugSplashManager: execution has already been initiated"
        );

        uint256 numTargets = _targets.length;
        require(numTargets == bundle.targets, "ChugSplashManager: incorrect number of targets");

        ChugSplashTarget memory target;
        bytes32[] memory proof;
        for (uint256 i = 0; i < numTargets; i++) {
            target = _targets[i];
            proof = _proofs[i];

            require(
                MerkleTree.verify(
                    bundle.targetRoot,
                    keccak256(
                        abi.encode(
                            target.projectName,
                            target.referenceName,
                            target.proxy,
                            target.implementation,
                            target.contractKindHash
                        )
                    ),
                    i,
                    proof,
                    bundle.targets
                ),
                "ChugSplashManager: invalid bundle target proof"
            );

            if (target.contractKindHash == bytes32(0)) {
                // Make sure the proxy has code in it and deploy the proxy if it doesn't. Since
                // we're deploying via CREATE2, we can always correctly predict what the proxy
                // address *should* be and can therefore easily check if it's already populated.
                address proxy = getDefaultProxyAddress(target.projectName, target.referenceName);
                if (proxy.code.length == 0) {
                    bytes32 salt = keccak256(abi.encode(target.projectName, target.referenceName));
                    Proxy created = new Proxy{ salt: salt }(address(this));

                    // Could happen if insufficient gas is supplied to this transaction, should not
                    // happen otherwise. If there's a situation in which this could happen other
                    // than a standard OOG, then this would halt the entire contract.
                    require(
                        address(created) == proxy,
                        "ChugSplashManager: Proxy was not created correctly"
                    );

                    emit DefaultProxyDeployed(
                        salt,
                        proxy,
                        activeBundleId,
                        target.projectName,
                        target.referenceName
                    );
                    registry.announceWithData("DefaultProxyDeployed", abi.encodePacked(proxy));
                }
            }
        }

        // Mark the bundle as initiated.
        bundle.status = ChugSplashBundleStatus.INITIATED;

        emit ChugSplashBundleInitiated(activeBundleId, msg.sender);
        registry.announce("ChugSplashBundleInitiated");

        _payExecutorAndProtocol(initialGasLeft, bundle.remoteExecution);
    }

    /**
     * @notice Executes multiple ChugSplash actions within the current active bundle for a project.
     *         Actions can only be executed once. A re-entrancy guard is added to prevent a
     *         contract's constructor from calling another contract which in turn
     *         calls back into this function. Only callable by the executor.
     *
     * @param _actions       Array of SetStorage/DeployContract actions to execute.
     * @param _actionIndexes Array of action indexes.
     * @param _proofs        Array of Merkle proofs for each action.
     */
    function executeActions(
        ChugSplashAction[] memory _actions,
        uint256[] memory _actionIndexes,
        bytes32[][] memory _proofs
    ) public nonReentrant {
        bytes32 noProxyContractKindHash = keccak256("no-proxy");
        uint256 initialGasLeft = gasleft();

        ChugSplashBundleState storage bundle = _bundles[activeBundleId];

        assertCallerIsOwnerOrSelectedExecutor(bundle.remoteExecution);

        uint256 numActions = _actions.length;
        ChugSplashAction memory action;
        uint256 actionIndex;
        bytes32[] memory proof;
        for (uint256 i = 0; i < numActions; i++) {
            action = _actions[i];
            actionIndex = _actionIndexes[i];
            proof = _proofs[i];

            require(
                bundle.actions[actionIndex] == false,
                "ChugSplashManager: action has already been executed"
            );

            require(
                MerkleTree.verify(
                    bundle.actionRoot,
                    keccak256(
                        abi.encode(
                            action.referenceName,
                            action.proxy,
                            action.actionType,
                            action.contractKindHash,
                            action.data
                        )
                    ),
                    actionIndex,
                    proof,
                    bundle.actions.length
                ),
                "ChugSplashManager: invalid bundle action proof"
            );

            // Get the adapter for this reference name.
            address adapter = registry.adapters(action.contractKindHash);

            require(
                action.contractKindHash == noProxyContractKindHash || adapter != address(0),
                "ChugSplashManager: proxy type has no adapter"
            );
            require(
                action.contractKindHash != noProxyContractKindHash ||
                    action.actionType != ChugSplashActionType.SET_STORAGE,
                "ChugSplashManager: cannot set storage in non-proxied contracts"
            );

            // Set the proxy's implementation to be a ProxyUpdater. Updaters ensure that only the
            // ChugSplashManager can interact with a proxy that is in the process of being updated.
            // Note that we use the Updater contract to provide a generic interface for updating a
            // variety of proxy types.
            // Note no adapter is necessary for non-proxied contracts as they are not upgradable and
            // cannot have state.
            if (action.contractKindHash != noProxyContractKindHash) {
                (bool success, ) = adapter.delegatecall(
                    abi.encodeCall(IProxyAdapter.initiateExecution, (action.proxy))
                );
                require(success, "ChugSplashManager: failed to set implementation to an updater");
            }

            // Mark the action as executed and update the total number of executed actions.
            bundle.actionsExecuted++;
            bundle.actions[actionIndex] = true;

            // Next, we execute the ChugSplash action by calling deployContract/setStorage.
            if (action.actionType == ChugSplashActionType.DEPLOY_CONTRACT) {
                _deployContract(action.referenceName, action.data);
            } else if (action.actionType == ChugSplashActionType.SET_STORAGE) {
                (bytes32 key, uint8 offset, bytes memory val) = abi.decode(
                    action.data,
                    (bytes32, uint8, bytes)
                );
                _setProxyStorage(action.proxy, adapter, key, offset, val);
            } else {
                revert("ChugSplashManager: unknown action type");
            }

            emit ChugSplashActionExecuted(activeBundleId, action.proxy, msg.sender, actionIndex);
            registry.announceWithData("ChugSplashActionExecuted", abi.encodePacked(action.proxy));
        }

        _payExecutorAndProtocol(initialGasLeft, bundle.remoteExecution);
    }

    /**
     * @notice Completes the bundle by upgrading all proxies to their new implementations. This
     *         occurs in a single transaction to ensure that all proxies are initialized at the same
     *         time. Note that this function will revert if it is called before all of the SetCode
     *         and DeployContract actions have been executed in `executeChugSplashAction`.
     *         Only callable by the executor.
     *
     * @param _targets Array of ChugSplashTarget objects.
     * @param _proofs  Array of Merkle proofs.
     */
    function completeBundleExecution(
        ChugSplashTarget[] memory _targets,
        bytes32[][] memory _proofs
    ) public {
        uint256 initialGasLeft = gasleft();

        ChugSplashBundleState storage bundle = _bundles[activeBundleId];

        assertCallerIsOwnerOrSelectedExecutor(bundle.remoteExecution);

        require(
            activeBundleId != bytes32(0),
            "ChugSplashManager: no bundle has been approved for execution"
        );

        require(
            bundle.actionsExecuted == bundle.actions.length,
            "ChugSplashManager: bundle was not executed completely"
        );

        uint256 numTargets = _targets.length;
        require(numTargets == bundle.targets, "ChugSplashManager: incorrect number of targets");

        ChugSplashTarget memory target;
        bytes32[] memory proof;
        for (uint256 i = 0; i < numTargets; i++) {
            target = _targets[i];
            proof = _proofs[i];

            require(
                MerkleTree.verify(
                    bundle.targetRoot,
                    keccak256(
                        abi.encode(
                            target.projectName,
                            target.referenceName,
                            target.proxy,
                            target.implementation,
                            target.contractKindHash
                        )
                    ),
                    i,
                    proof,
                    bundle.targets
                ),
                "ChugSplashManager: invalid bundle target proof"
            );

            // Get the proxy type and adapter for this reference name.
            address adapter = registry.adapters(target.contractKindHash);

            // Upgrade the proxy's implementation contract.
            (bool success, ) = adapter.delegatecall(
                abi.encodeCall(
                    IProxyAdapter.completeExecution,
                    (target.proxy, target.implementation)
                )
            );
            require(success, "ChugSplashManger: failed to complete execution");
        }

        // Mark the bundle as completed and reset the active bundle hash so that a new bundle can be
        // executed.
        bundle.status = ChugSplashBundleStatus.COMPLETED;
        bytes32 completedBundleId = activeBundleId;
        activeBundleId = bytes32(0);

        emit ChugSplashBundleCompleted(completedBundleId, msg.sender, bundle.actionsExecuted);
        registry.announce("ChugSplashBundleCompleted");

        _payExecutorAndProtocol(initialGasLeft, bundle.remoteExecution);
<<<<<<< HEAD
=======
    }

    function executeEntireBundle(
        ChugSplashTarget[] memory _targets,
        bytes32[][] memory _targetProofs,
        ChugSplashAction[] memory _actions,
        uint256[] memory _actionIndexes,
        bytes32[][] memory _actionProofs
    ) external {
        initiateBundleExecution(_targets, _targetProofs);
        executeActions(_actions, _actionIndexes, _actionProofs);
        completeBundleExecution(_targets, _targetProofs);
>>>>>>> f936b088
    }

    /**
     * @notice **WARNING**: Cancellation is a potentially dangerous action and should not be
     *         executed unless in an emergency.
     *
     *         Cancels an active ChugSplash bundle. If an executor has not claimed the bundle,
     *         the owner is simply allowed to withdraw their bond via a subsequent call to
     *         `withdrawOwnerETH`. Otherwise, cancelling a bundle will cause the project owner to
     *         forfeit their bond to the executor, and will also allow the executor to refund their
     *         own bond.
     */
    function cancelActiveChugSplashBundle() public onlyOwner {
        require(activeBundleId != bytes32(0), "ChugSplashManager: no bundle is currently active");

        ChugSplashBundleState storage bundle = _bundles[activeBundleId];

        if (bundle.remoteExecution && bundle.timeClaimed + executionLockTime >= block.timestamp) {
            // Give the owner's bond to the executor if the bundle is cancelled within the
            // `executionLockTime` window.
            totalExecutorDebt += ownerBondAmount;
        }

        bytes32 cancelledBundleId = activeBundleId;
        activeBundleId = bytes32(0);
        bundle.status = ChugSplashBundleStatus.CANCELLED;

        emit ChugSplashBundleCancelled(cancelledBundleId, msg.sender, bundle.actionsExecuted);
        registry.announce("ChugSplashBundleCancelled");
    }

    /**
     * @notice Allows an executor to post a bond of `executorBondAmount` to claim the sole right to
     *         execute actions for a bundle over a period of `executionLockTime`. Only the first
     *         executor to post a bond gains this right. Executors must finish executing the bundle
     *         within `executionLockTime` or else another executor may claim the bundle. Note that
     *         this strategy creates a PGA for the transaction to claim the bundle but removes PGAs
     *         during the execution process.
     */
    function claimBundle() external onlyExecutor {
        require(activeBundleId != bytes32(0), "ChugSplashManager: no bundle is currently active");

        ChugSplashBundleState storage bundle = _bundles[activeBundleId];

        require(bundle.remoteExecution, "ChugSplashManager: bundle must be executed locally");

        require(
            block.timestamp > bundle.timeClaimed + executionLockTime,
            "ChugSplashManager: bundle is currently claimed by an executor"
        );

        bundle.timeClaimed = block.timestamp;
        bundle.selectedExecutor = msg.sender;

        emit ChugSplashBundleClaimed(activeBundleId, msg.sender);
        registry.announce("ChugSplashBundleClaimed");
    }

    /**
     * @notice Allows executors to claim their ETH payments and bond. Executors may only withdraw
     *         ETH that is owed to them by this contract.
     */
    function claimExecutorPayment() external onlyExecutor {
        uint256 amount = executorDebt[msg.sender];

        executorDebt[msg.sender] -= amount;
        totalExecutorDebt -= amount;

        (bool success, ) = payable(msg.sender).call{ value: amount }(new bytes(0));
        require(success, "ChugSplashManager: call to withdraw executor funds failed");

        emit ExecutorPaymentClaimed(msg.sender, amount);
        registry.announce("ExecutorPaymentClaimed");
    }

    function claimProtocolPayment() external {
        require(
            registry.protocolPaymentRecipients(msg.sender) == true,
            "ChugSplashManager: caller is not a protocol payment recipient"
        );

        uint256 amount = totalProtocolDebt;
        totalProtocolDebt = 0;

        (bool success, ) = payable(msg.sender).call{ value: amount }(new bytes(0));
        require(success, "ChugSplashManager: call to withdraw protocol funds failed");

        emit ProtocolPaymentClaimed(msg.sender, amount);
        registry.announce("ProtocolPaymentClaimed");
    }

    /**
     * @notice Transfers ownership of a proxy from this contract to the project owner.
     *
     * @param _newOwner  Address of the project owner that is receiving ownership of the proxy.
     */
    function claimProxyOwnership(
        address payable _proxy,
        bytes32 _contractKindHash,
        address _newOwner
    ) public onlyOwner {
        require(activeBundleId == bytes32(0), "ChugSplashManager: bundle is currently active");

        // Get the adapter that corresponds to this contract type.
        address adapter = registry.adapters(_contractKindHash);

        // Delegatecall the adapter to change ownership of the proxy.
        (bool success, ) = adapter.delegatecall(
            abi.encodeCall(IProxyAdapter.changeProxyAdmin, (_proxy, _newOwner))
        );
        require(success, "ChugSplashManager: delegatecall to change proxy admin failed");

        emit ProxyOwnershipTransferred(_proxy, _contractKindHash, _newOwner);
        registry.announce("ProxyOwnershipTransferred");
    }

    /**
     * @notice Allows the project owner to withdraw all funds in this contract minus the debt
     *         owed to the executor. Cannot be called when there is an active bundle.
     */
    function withdrawOwnerETH() external onlyOwner {
        require(
            activeBundleId == bytes32(0),
            "ChugSplashManager: cannot withdraw funds while bundle is active"
        );

        uint256 amount = address(this).balance - totalDebt();
        (bool success, ) = payable(msg.sender).call{ value: amount }(new bytes(0));
        require(success, "ChugSplashManager: call to withdraw owner funds failed");

        emit OwnerWithdrewETH(msg.sender, amount);
        registry.announce("OwnerWithdrewETH");
    }

    /**
     * @notice Allows the owner of this contract to add a proposer.
     *
     * @param _proposer Address of the proposer to add.
     */
    function addProposer(address _proposer) external onlyOwner {
        require(proposers[_proposer] == false, "ChugSplashManager: proposer was already added");

        proposers[_proposer] = true;

        emit ProposerAdded(_proposer, msg.sender);
        registry.announce("ProposerAdded");
    }

    function isProposer(address _addr) public view returns (bool) {
        return
            (allowManagedProposals && registry.managedProposers(_addr) == true) ||
            proposers[_addr] == true ||
            _addr == owner();
    }

    function toggleAllowManagedProposals() external onlyOwner {
        allowManagedProposals = !allowManagedProposals;

        emit ToggledManagedProposals(allowManagedProposals, msg.sender);
        registry.announceWithData(
            "ToggledManagedProposals",
            abi.encodePacked(allowManagedProposals)
        );
    }

    /**
     * @notice Allows the owner of this contract to remove a proposer.
     *
     * @param _proposer Address of the proposer to remove.
     */
    function removeProposer(address _proposer) external onlyOwner {
        require(proposers[_proposer] == true, "ChugSplashManager: proposer was already removed");

        proposers[_proposer] = false;

        emit ProposerRemoved(_proposer, msg.sender);
        registry.announce("ProposerRemoved");
    }

    /**
     * @notice Allows anyone to send ETH to this contract.
     */
    receive() external payable {
        emit ETHDeposited(msg.sender, msg.value);
        registry.announce("ETHDeposited");
    }

    function _payExecutorAndProtocol(uint256 _initialGasLeft, bool _remoteExecution) internal {
        if (!_remoteExecution) {
            return;
        }

        uint256 gasPrice;
        if (block.chainid != 10 && block.chainid != 420) {
            // Use the gas price for any network that isn't Optimism.
            gasPrice = tx.gasprice;
        } else if (block.chainid == 10) {
            // Optimism mainnet does not include `tx.gasprice` in the transaction, so we hardcode
            // its value here.
            gasPrice = 1000000;
        } else {
            // Optimism Goerli does not include `tx.gasprice` in the transaction, so we hardcode
            // its value here.
            gasPrice = 1;
        }

        // Estimate the amount of gas used in this call by subtracting the current gas left from the
        // initial gas left. We add 152778 to this amount to account for the intrinsic gas cost
        // (21k), the calldata usage, and the subsequent opcodes that occur when we add the
        // executorPayment to the debt and total debt. Unfortunately, there is a wide variance in
        // the gas costs of these last opcodes due to the variable cost of SSTORE. Also, gas refunds
        // might be contributing to the difficulty of getting a good estimate. For now, we err on
        // the side of safety by adding a larger value.
        uint256 gasUsed = 152778 + _initialGasLeft - gasleft();

        uint256 executorPayment = (gasPrice * gasUsed * (100 + executorPaymentPercentage)) / 100;
        uint256 protocolPayment = (gasPrice * gasUsed * (protocolPaymentPercentage)) / 100;

        // Add the executor's payment to the executor debt.
        totalExecutorDebt += executorPayment;
        executorDebt[msg.sender] += executorPayment;

        // Add the protocol's payment to the protocol debt.
        totalProtocolDebt += protocolPayment;
    }

    /**
     * @notice Deploys a contract using the CREATE2 opcode.
     *
     *         If the user is deploying a proxied contract, then we deploy the implementation
     *         contract first and later set the proxy's implementation address to the implementation
     *         contract's address.
     *
     *         Note that we wait to set the proxy's implementation address until
     *         the very last call of the bundle to avoid a situation where end-users are interacting
     *         with a proxy whose storage has not been fully initialized.
     *
     *         Note that there can be address collisions between implementations deployed with this
     *         function if their reference names are the same. This is avoided with off-chain
     *         tooling by skipping implementations that have the same reference name and creation
     *         bytecode.
     *
     * @param _referenceName Reference name that corresponds to the contract.
     * @param _code          Creation bytecode of the contract.
     */
    function _deployContract(string memory _referenceName, bytes memory _code) internal {
        // Get the expected address of the contract.
        address expectedAddress = Create2.compute(address(this), bytes32(0), _code);

        address actualAddress;
        assembly {
            actualAddress := create2(0x0, add(_code, 0x20), mload(_code), 0x0)
        }

        // Could happen if insufficient gas is supplied to this transaction, should not happen
        // otherwise. If there's a situation in which this could happen other than a standard OOG,
        // then this would halt the entire contract.
        require(
            expectedAddress == actualAddress,
            "ChugSplashManager: contract was not deployed correctly"
        );

        emit ContractDeployed(_referenceName, actualAddress, activeBundleId, _referenceName);
        registry.announce("ContractDeployed");
    }

    /**
     * @notice Modifies a storage slot within the proxy contract.
     *
     * @param _proxy   Address of the proxy.
     * @param _adapter Address of the adapter for this proxy.
     * @param _key     Storage key to modify.
     * @param _value   New value for the storage key.
     */
    function _setProxyStorage(
        address payable _proxy,
        address _adapter,
        bytes32 _key,
        uint8 _offset,
        bytes memory _value
    ) internal {
        // Delegatecall the adapter to call `setStorage` on the proxy.
        (bool success, ) = _adapter.delegatecall(
            abi.encodeCall(IProxyAdapter.setStorage, (_proxy, _key, _offset, _value))
        );
        require(success, "ChugSplashManager: delegatecall to set storage failed");
    }
}<|MERGE_RESOLUTION|>--- conflicted
+++ resolved
@@ -758,8 +758,6 @@
         registry.announce("ChugSplashBundleCompleted");
 
         _payExecutorAndProtocol(initialGasLeft, bundle.remoteExecution);
-<<<<<<< HEAD
-=======
     }
 
     function executeEntireBundle(
@@ -772,7 +770,6 @@
         initiateBundleExecution(_targets, _targetProofs);
         executeActions(_actions, _actionIndexes, _actionProofs);
         completeBundleExecution(_targets, _targetProofs);
->>>>>>> f936b088
     }
 
     /**
