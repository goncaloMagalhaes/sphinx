// SPDX-License-Identifier: MIT
pragma solidity ^0.8.9;

import {
    ChugSplashBundleState,
    ChugSplashAction,
    ChugSplashActionType,
    ChugSplashBundleStatus
} from "./ChugSplashDataTypes.sol";
import {
    OwnableUpgradeable
} from "@openzeppelin/contracts-upgradeable/access/OwnableUpgradeable.sol";
import { Proxy } from "./libraries/Proxy.sol";
import { ChugSplashRegistry } from "./ChugSplashRegistry.sol";
import { IProxyAdapter } from "./interfaces/IProxyAdapter.sol";
import { IProxyUpdater } from "./interfaces/IProxyUpdater.sol";
import { Create2 } from "./libraries/Create2.sol";
import { MerkleTree } from "./libraries/MerkleTree.sol";
import {
    ReentrancyGuardUpgradeable
} from "@openzeppelin/contracts-upgradeable/security/ReentrancyGuardUpgradeable.sol";

/**
 * @title ChugSplashManager
 */
contract ChugSplashManager is OwnableUpgradeable, ReentrancyGuardUpgradeable {
    /**
     * @notice Emitted when a ChugSplash bundle is proposed.
     *
     * @param bundleId   ID of the bundle being proposed.
     * @param bundleRoot Root of the proposed bundle's merkle tree.
     * @param bundleSize Number of steps in the proposed bundle.
     * @param configUri  URI of the config file that can be used to re-generate the bundle.
     */
    event ChugSplashBundleProposed(
        bytes32 indexed bundleId,
        bytes32 bundleRoot,
        uint256 bundleSize,
        string configUri
    );

    /**
     * @notice Emitted when a ChugSplash bundle is approved.
     *
     * @param bundleId ID of the bundle being approved.
     */
    event ChugSplashBundleApproved(bytes32 indexed bundleId);

    /**
     * @notice Emitted when a ChugSplash action is executed.
     *
     * @param bundleId    Unique ID for the bundle.
     * @param proxy       Address of the proxy on which the event was executed.
     * @param executor    Address of the executor that executed the action.
     * @param actionIndex Index within the bundle hash of the action that was executed.
     */
    event ChugSplashActionExecuted(
        bytes32 indexed bundleId,
        address indexed proxy,
        address indexed executor,
        uint256 actionIndex
    );

    /**
     * @notice Emitted when a ChugSplash bundle is completed.
     *
     * @param bundleId        Unique ID for the bundle.
     * @param executor        Address of the executor that completed the bundle.
     * @param actionsExecuted Total number of completed actions.
     */
    event ChugSplashBundleCompleted(
        bytes32 indexed bundleId,
        address indexed executor,
        uint256 actionsExecuted
    );

    /**
     * @notice Emitted when an active ChugSplash bundle is cancelled.
     *
     * @param bundleId        Bundle ID that was cancelled.
     * @param owner           Owner of the ChugSplashManager.
     * @param actionsExecuted Total number of completed actions before cancellation.
     */
    event ChugSplashBundleCancelled(
        bytes32 indexed bundleId,
        address indexed owner,
        uint256 actionsExecuted
    );

    /**
     * @notice Emitted when ownership of a proxy is transferred from the ProxyAdmin to the project
     *         owner.
     *
     * @param referenceNameHash Hash of the reference name.
     * @param proxy             Address of the proxy that is the subject of the ownership transfer.
     * @param proxyType         The proxy type.
     * @param newOwner          Address of the project owner that is receiving ownership of the
     *                          proxy.
     * @param referenceName     String reference name.
     */
    event ProxyOwnershipTransferred(
        string indexed referenceNameHash,
        address indexed proxy,
        bytes32 indexed proxyType,
        address newOwner,
        string referenceName
    );

    /**
     * @notice Emitted when a bundle is claimed by an executor.
     *
     * @param bundleId ID of the bundle that was claimed.
     * @param executor Address of the executor that claimed the bundle ID for the project.
     */
    event ChugSplashBundleClaimed(bytes32 indexed bundleId, address indexed executor);

    /**
     * @notice Emitted when a custom proxy is assigned to a reference name.
     *
     * @param referenceNameHash Hash of the reference name.
     * @param proxy             Address of the proxy.
     * @param proxyType         The proxy type.
     * @param referenceName     String reference name.
     */
    event ProxySetToReferenceName(
        string indexed referenceNameHash,
        address indexed proxy,
        bytes32 indexed proxyType,
        string referenceName
    );

    /**
     * @notice Emitted when an executor claims a payment.
     *
     * @param executor The executor being paid.
     * @param amount   The ETH amount sent to the executor.
     */
    event ExecutorPaymentClaimed(address indexed executor, uint256 amount);

    /**
     * @notice Emitted when the owner withdraws ETH from this contract.
     *
     * @param owner  Address that initiated the withdrawal.
     * @param amount ETH amount withdrawn.
     */
    event OwnerWithdrewETH(address indexed owner, uint256 amount);

    /**
     * @notice Emitted when the owner of this contract adds a new proposer.
     *
     * @param proposer Address of the proposer that was added.
     * @param proposer Address of the owner.
     */
    event ProposerAdded(address indexed proposer, address indexed owner);

    /**
     * @notice Emitted when the owner of this contract removes an existing proposer.
     *
     * @param proposer Address of the proposer that was removed.
     * @param proposer Address of the owner.
     */
    event ProposerRemoved(address indexed proposer, address indexed owner);

    /**
     * @notice Emitted when ETH is deposited in this contract
     */
    event ETHDeposited(address indexed from, uint256 indexed amount);

    /**
     * @notice Emitted when a default proxy is deployed by this contract.
     *
     * @param referenceNameHash Hash of the reference name. This equals the salt used to deploy the
     *                          proxy.
     * @param proxy             Address of the deployed proxy.
     * @param bundleId          ID of the bundle in which the proxy was deployed.
     * @param referenceName     String reference name.
     */
    event DefaultProxyDeployed(
        string indexed referenceNameHash,
        address indexed proxy,
        bytes32 indexed bundleId,
        string referenceName
    );

    /**
     * @notice Emitted when an implementation contract is deployed by this contract.
     *
     * @param referenceNameHash Hash of the reference name.
     * @param implementation    Address of the deployed implementation.
     * @param bundleId          ID of the bundle in which the implementation was deployed.
     * @param referenceName     String reference name.
     */
    event ImplementationDeployed(
        string indexed referenceNameHash,
        address indexed implementation,
        bytes32 indexed bundleId,
        string referenceName
    );

    /**
     * @notice Address of the ChugSplashRegistry.
     */
    ChugSplashRegistry public immutable registry;

    /**
     * @notice Amount that must be deposited in this contract in order to execute a bundle. The
     *         project owner can withdraw this amount whenever a bundle is not active. This bond
     *         will be forfeited if the project owner cancels a bundle that is in progress, which is
     *         necessary to prevent owners from trolling the executor by immediately cancelling and
     *         withdrawing funds.
     */
    uint256 public immutable ownerBondAmount;

    /**
     * @notice Amount of time for an executor to finish executing a bundle once they have claimed
     *         it. If the owner cancels an active bundle within this time period, their bond is
     *         forfeited to the executor. This prevents users from trolling executors by immediately
     *         cancelling active bundles.
     */
    uint256 public immutable executionLockTime;

    /**
     * @notice Amount that the executor is paid, denominated as a percentage of the cost of
     *         execution. For example: if a bundle costs 1 gwei to execute and the
     *         executorPaymentPercentage is 10, then the executor will profit 0.1 gwei.
     */
    uint256 public immutable executorPaymentPercentage;

    /**
     * @notice Mapping of reference names to proxy addresses. If a reference name is using the
     *         default proxy, then its value in this mapping is the zero-address.
     */
    mapping(string => address payable) public proxies;

    /**
     * @notice Mapping of executor addresses to the ETH amount stored in this contract that is
     *         owed to them.
     */
    mapping(address => uint256) public debt;

    /**
     * @notice Mapping of reference names to proxy types. If a reference name is using the default
     *         proxy, then its value in this mapping is bytes32(0).
     */
    mapping(string => bytes32) public proxyTypes;

    /**
     * @notice Mapping of salt values to deployed implementation addresses. An implementation
     *         address is stored in this mapping in each DeployImplementation action, and is
     *         retrieved in the SetImplementation action. The salt is a hash of the bundle ID and
     *         reference name, which is guaranteed to be unique within this contract since each
     *         bundle ID can only be executed once and each reference name is unique within a
     *         bundle. The salt prevents address collisions, which would otherwise be possible since
     *         we use Create2 to deploy the implementations.
     */
    mapping(bytes32 => address) public implementations;

    /**
     * @notice Maps an address to a boolean indicating if the address is allowed to propose bundles.
     *         The owner of this contract is the only address that can add or remove proposers from
     *         this mapping.
     */
    mapping(address => bool) public proposers;

    /**
     * @notice Mapping of bundle IDs to bundle state.
     */
    mapping(bytes32 => ChugSplashBundleState) internal _bundles;

    /**
     * @notice Name of the project this contract is managing.
     */
    string public name;

    /**
     * @notice ID of the currently active bundle.
     */
    bytes32 public activeBundleId;

    /**
     * @notice ETH amount that is owed to the executor.
     */
    uint256 public totalDebt;

    /**
     * @notice Modifier that restricts access to the executor.
     */
    modifier onlyExecutor() {
        require(
            registry.executors(msg.sender) == true,
            "ChugSplashManager: caller is not an executor"
        );
        _;
    }

    /**
     * @notice Modifier that restricts access to the selected executor for the active bundle.
     *         Note that this modifier also prevents executors from attempting to execute
     *         an empty bundle, `bytes32(0)`, because the executor can only claim a non-empty
     *         bundle when calling `claimBundle`.
     */
    modifier onlySelectedExecutor() {
        require(
            getSelectedExecutor(activeBundleId) == msg.sender,
            "ChugSplashManager: caller is not approved executor for active bundle ID"
        );
        _;
    }

    /**
     * @param _registry                  Address of the ChugSplashRegistry.
     * @param _name                      Name of the project this contract is managing.
     * @param _owner                     Address of the project owner.
     * @param _executionLockTime         Amount of time for an executor to completely execute a
     *                                   bundle after claiming it.
     * @param _ownerBondAmount           Amount that must be deposited in this contract in order to
     *                                   execute a bundle.
     * @param _executorPaymentPercentage Amount that an executor will earn from completing a bundle,
     *                                   denominated as a percentage.
     */
    constructor(
        ChugSplashRegistry _registry,
        string memory _name,
        address _owner,
        uint256 _executionLockTime,
        uint256 _ownerBondAmount,
        uint256 _executorPaymentPercentage
    ) {
        registry = _registry;
        executionLockTime = _executionLockTime;
        ownerBondAmount = _ownerBondAmount;
        executorPaymentPercentage = _executorPaymentPercentage;

        initialize(_name, _owner);
    }

    /**
     * @param _name  Name of the project this contract is managing.
     * @param _owner Initial owner of this contract.
     */
    function initialize(string memory _name, address _owner) public initializer {
        name = _name;

        __Ownable_init();
        _transferOwnership(_owner);
    }

    /**
     * @notice Computes the bundle ID from the bundle parameters.
     *
     * @param _bundleRoot Root of the bundle's merkle tree.
     * @param _bundleSize Number of elements in the bundle's tree.
     * @param _configUri  URI pointing to the config file for the bundle.
     *
     * @return Unique ID for the bundle.
     */
    function computeBundleId(
        bytes32 _bundleRoot,
        uint256 _bundleSize,
        string memory _configUri
    ) public pure returns (bytes32) {
        return keccak256(abi.encode(_bundleRoot, _bundleSize, _configUri));
    }

    /**
     * @notice Queries the selected executor for a given project/bundle.
     *
     * @param _bundleId ID of the bundle currently being executed.
     *
     * @return Address of the selected executor.
     */
    function getSelectedExecutor(bytes32 _bundleId) public view returns (address) {
        ChugSplashBundleState storage bundle = _bundles[_bundleId];
        return bundle.selectedExecutor;
    }

    /**
     * @notice Gets the ChugSplashBundleState struct for a given bundle ID. Note that we explicitly
     *         define this function because the getter function that is automatically generated by
     *         the Solidity compiler doesn't return a struct.
     *
     * @param _bundleId Bundle ID.
     *
     * @return ChugSplashBundleState struct.
     */
    function bundles(bytes32 _bundleId) public view returns (ChugSplashBundleState memory) {
        return _bundles[_bundleId];
    }

    /**
     * @notice Computes the Create2 address of the default EIP-1967 proxy deployed by the
     *         ChugSplashManager when a bundle is executed. Note that there will not be a contract
     *         at the deployed address until one with the given reference name is executed by
     *         the ChugSplashManager.
     *
     * @param _name Reference name get the corresponding proxy address of.
     *
     * @return Address of the proxy for the given name.
     */
    function getDefaultProxyAddress(string memory _name) public view returns (address payable) {
        return (
            payable(
                Create2.compute(
                    address(this),
                    keccak256(bytes(_name)),
                    abi.encodePacked(type(Proxy).creationCode, abi.encode(address(this)))
                )
            )
        );
    }

    /**
     * @notice Propose a new ChugSplash bundle to be approved. Only callable by the owner of this
     *         contract or a proposer. These permissions are required to prevent spam.
     *
     * @param _bundleRoot Root of the bundle's merkle tree.
     * @param _bundleSize Number of elements in the bundle's tree.
     * @param _configUri  URI pointing to the config file for the bundle.
     */
    function proposeChugSplashBundle(
        bytes32 _bundleRoot,
        uint256 _bundleSize,
        string memory _configUri
    ) public {
        bytes32 bundleId = computeBundleId(_bundleRoot, _bundleSize, _configUri);
        ChugSplashBundleState storage bundle = _bundles[bundleId];

        require(
            bundle.status == ChugSplashBundleStatus.EMPTY,
            "ChugSplashManager: bundle already exists"
        );

        bundle.status = ChugSplashBundleStatus.PROPOSED;
        bundle.executions = new bool[](_bundleSize);
        bundle.merkleRoot = _bundleRoot;

        emit ChugSplashBundleProposed(bundleId, _bundleRoot, _bundleSize, _configUri);
        registry.announce("ChugSplashBundleProposed");
    }

    /**
     * @notice Allows the owner to approve a bundle to be executed. There must be at least
     *         `ownerBondAmount` deposited in this contract in order for a bundle to be approved.
     *         The owner can send the bond to this contract via a call to `depositETH` or `receive`.
     *         This bond will be forfeited if the project owner cancels an approved bundle. Also
     *         note that the bundle can be executed as soon as it is approved.
     *
     * @param _bundleId ID of the bundle to approve
     */
    function approveChugSplashBundle(bytes32 _bundleId) public onlyOwner {
        require(
            address(this).balance - totalDebt >= ownerBondAmount,
            "ChugSplashManager: insufficient balance in manager"
        );

        ChugSplashBundleState storage bundle = _bundles[_bundleId];

        require(
            bundle.status == ChugSplashBundleStatus.PROPOSED,
            "ChugSplashManager: bundle does not exist or has already been approved or completed"
        );

        require(
            activeBundleId == bytes32(0),
            "ChugSplashManager: another bundle has been approved and not yet completed"
        );

        activeBundleId = _bundleId;
        bundle.status = ChugSplashBundleStatus.APPROVED;

        emit ChugSplashBundleApproved(_bundleId);
        registry.announce("ChugSplashBundleApproved");
    }

    /**
     * @notice Executes multiple ChugSplash actions at once. This speeds up execution time since the
     *         executor doesn't need to send as many transactions to execute a bundle. Note that
     *         this function only accepts SetStorage and DeployImplementation actions.
     *         SetImplementation actions must be sent separately to `completeChugSplashBundle` after
     *         the SetStorage and DeployImplementation actions have been executed. Only callable by
     *         the executor.
     *
     * @param _actions       Array of SetStorage/DeployImplementation actions to execute.
     * @param _actionIndexes Array of action indexes.
     * @param _proofs        Array of Merkle proofs for each action.
     */
    function executeMultipleActions(
        ChugSplashAction[] memory _actions,
        uint256[] memory _actionIndexes,
        bytes32[][] memory _proofs
    ) public onlySelectedExecutor {
        for (uint256 i = 0; i < _actions.length; i++) {
            executeChugSplashAction(_actions[i], _actionIndexes[i], _proofs[i]);
        }
    }

    /**
     * @notice Executes a specific action within the current active bundle for a project. Actions
     *         can only be executed once. A re-entrancy guard is added to prevent an implementation
     *         contract's constructor from calling another contract which in turn calls back into
     *         this function. Only callable by the executor.
     *
     * @param _action      Action to execute.
     * @param _actionIndex Index of the action in the bundle.
     * @param _proof       Merkle proof of the action within the bundle.
     */
    function executeChugSplashAction(
        ChugSplashAction memory _action,
        uint256 _actionIndex,
        bytes32[] memory _proof
    ) public nonReentrant onlySelectedExecutor {
        uint256 initialGasLeft = gasleft();

        ChugSplashBundleState storage bundle = _bundles[activeBundleId];

        require(
            bundle.executions[_actionIndex] == false,
            "ChugSplashManager: action has already been executed"
        );

        require(
            MerkleTree.verify(
                bundle.merkleRoot,
                keccak256(abi.encode(_action.referenceName, _action.actionType, _action.data)),
                _actionIndex,
                _proof,
                bundle.executions.length
            ),
            "ChugSplashManager: invalid bundle action proof"
        );

        // Get the proxy type and adapter for this reference name.
        bytes32 proxyType = proxyTypes[_action.referenceName];
        address adapter = registry.adapters(proxyType);
        address updater = registry.updaters(proxyType);

        require(adapter != address(0), "ChugSplashManager: proxy type has no adapter");
        require(updater != address(0), "ChugSplashManager: proxy type has no updater");

        // Get the proxy to use for this reference name. The proxy can either be the default proxy
        // used by ChugSplash or a non-standard proxy that has previously been set by the project
        // owner.
        address payable proxy;
        if (proxyType == bytes32(0)) {
            // Use a default proxy if this reference name has no proxy type assigned to it.

            // Make sure the proxy has code in it and deploy the proxy if it doesn't. Since we're
            // deploying via CREATE2, we can always correctly predict what the proxy address
            // *should* be and can therefore easily check if it's already populated. TODO: See if
            // there's a better way to handle this case because it messes with the gas cost of
            // DEPLOY_IMPLEMENTATION/SET_STORAGE operations in a somewhat unpredictable way.
            proxy = getDefaultProxyAddress(_action.referenceName);
            if (proxy.code.length == 0) {
                bytes32 salt = keccak256(bytes(_action.referenceName));
                Proxy created = new Proxy{ salt: salt }(address(this));

                // Could happen if insufficient gas is supplied to this transaction, should not
                // happen otherwise. If there's a situation in which this could happen other than a
                // standard OOG, then this would halt the entire contract. TODO: Make sure this
                // cannot happen in any case other than OOG.
                require(
                    address(created) == proxy,
                    "ChugSplashManager: Proxy was not created correctly"
                );

                emit DefaultProxyDeployed(
                    _action.referenceName,
                    proxy,
                    activeBundleId,
                    _action.referenceName
                );
                registry.announceWithData("DefaultProxyDeployed", abi.encodePacked(proxy));
            }
        } else {
            // Use the non-standard proxy assigned to this reference name by the owner.
            proxy = proxies[_action.referenceName];
        }

        // Set the proxy's implementation to be the Updater. Updaters ensure that only the
        // ChugSplashManager can interact with a proxy that is in the process of being updated. Note
        // that we use the Updater contract to provide a generic interface for updating a variety of
        // proxy types.
        (bool success, ) = adapter.delegatecall(
            abi.encodeCall(IProxyAdapter.initiateExecution, (proxy, updater))
        );
        require(success, "ChugSplashManager: delegatecall to set storage failed");

        // Mark the action as executed and update the total number of executed actions.
        bundle.actionsExecuted++;
        bundle.executions[_actionIndex] = true;

        // Next, we execute the ChugSplash action by calling deployImplementation/setStorage.
        if (_action.actionType == ChugSplashActionType.DEPLOY_IMPLEMENTATION) {
            _deployImplementation(_action.referenceName, _action.data);
        } else if (_action.actionType == ChugSplashActionType.SET_STORAGE) {
            (bytes32 key, uint8 offset, bytes memory val) = abi.decode(_action.data, (bytes32, uint8, bytes));
            _setProxyStorage(proxy, adapter, key, offset, val);
        } else {
            revert("ChugSplashManager: attemped setImplementation action in wrong function");
        }

        emit ChugSplashActionExecuted(activeBundleId, proxy, msg.sender, _actionIndex);
        registry.announceWithData("ChugSplashActionExecuted", abi.encodePacked(proxy));

        // Estimate the amount of gas used in this call by subtracting the current gas left from the
        // initial gas left. We add 152778 to this amount to account for the intrinsic gas cost
        // (21k), the calldata usage, and the subsequent opcodes that occur when we add the
        // executorPayment to the debt and total debt. Unfortunately, there is a wide variance in
        // the gas costs of these last opcodes due to the variable cost of SSTORE. Also, gas refunds
        // might be contributing to the difficulty of getting a good estimate. For now, we err on
        // the side of safety by adding a larger value. TODO: Get a better estimate than 152778.
        uint256 gasUsed = 152778 + initialGasLeft - gasleft();

        // Calculate the executor's payment and add it to the debt owed to the executor.
        uint256 executorPayment;
        if (block.chainid != 10 && block.chainid != 420) {
            // Use the gas price for any network that isn't Optimism.
            executorPayment = (tx.gasprice * gasUsed * (100 + executorPaymentPercentage)) / 100;
        } else if (block.chainid == 10) {
            // Optimism mainnet does not include `tx.gasprice` in the transaction, so we hardcode
            // its value here.
            executorPayment = (1000000 * gasUsed * (100 + executorPaymentPercentage)) / 100;
        } else {
            // Optimism mainnet does not include `tx.gasprice` in the transaction, so we hardcode
            // its value here.
            executorPayment = (gasUsed * (100 + executorPaymentPercentage)) / 100;
        }

        totalDebt += executorPayment;
        debt[msg.sender] += executorPayment;
    }

    /**
     * @notice Completes the bundle by executing all SetImplementation actions. This occurs in a
     *         single transaction to ensure that all contracts are initialized at the same time.
     *         Note that this function will revert if it is called before all of the SetCode and
     *         DeployImplementation actions have been executed in `executeChugSplashAction`.
     *         Only callable by the executor.
     *
     * @param _actions       Array of ChugSplashActions, where each action type must be
     *                       `SET_IMPLEMENTATION`.
     * @param _actionIndexes Array of action indexes.
     * @param _proofs        Array of Merkle proofs.
     */
    function completeChugSplashBundle(
        ChugSplashAction[] memory _actions,
        uint256[] memory _actionIndexes,
        bytes32[][] memory _proofs
    ) public onlySelectedExecutor {
        uint256 initialGasLeft = gasleft();

        ChugSplashBundleState storage bundle = _bundles[activeBundleId];

        for (uint256 i = 0; i < _actions.length; i++) {
            ChugSplashAction memory action = _actions[i];
            uint256 actionIndex = _actionIndexes[i];
            bytes32[] memory proof = _proofs[i];

            require(
                bundle.executions[actionIndex] == false,
                "ChugSplashManager: action has already been executed"
            );

            require(
                MerkleTree.verify(
                    bundle.merkleRoot,
                    keccak256(abi.encode(action.referenceName, action.actionType, action.data)),
                    actionIndex,
                    proof,
                    bundle.executions.length
                ),
                "ChugSplashManager: invalid bundle action proof"
            );

            // Mark the action as executed and update the total number of executed actions.
            bundle.actionsExecuted++;
            bundle.executions[actionIndex] = true;

            // Get the implementation address using the salt as its key.
            address implementation = implementations[
                keccak256(abi.encode(activeBundleId, bytes(action.referenceName)))
            ];

            // Get the proxy type and adapter for this reference name.
            bytes32 proxyType = proxyTypes[action.referenceName];
            address adapter = registry.adapters(proxyType);

            // Get the address of the proxy.
            address payable proxy;
            if (proxyType == bytes32(0)) {
                proxy = getDefaultProxyAddress(action.referenceName);
            } else {
                // Use the non-standard proxy assigned to this reference name by the owner.
                proxy = proxies[action.referenceName];
            }

            // Upgrade the proxy's implementation contract.
            (bool success, ) = adapter.delegatecall(
                abi.encodeCall(IProxyAdapter.completeExecution, (proxy, implementation))
            );
            require(success, "ChugSplashManager: delegatecall to complete execution failed");

            emit ChugSplashActionExecuted(activeBundleId, proxy, msg.sender, actionIndex);
            registry.announceWithData("ChugSplashActionExecuted", abi.encodePacked(proxy));
        }

        require(
            bundle.actionsExecuted == bundle.executions.length,
            "ChugSplashManager: bundle was not completed"
        );

        // If all actions have been executed, then we can complete the bundle. Mark the bundle as
        // completed and reset the active bundle hash so that a new bundle can be executed.
        bundle.status = ChugSplashBundleStatus.COMPLETED;
        bytes32 completedBundleId = activeBundleId;
        activeBundleId = bytes32(0);

        emit ChugSplashBundleCompleted(completedBundleId, msg.sender, bundle.actionsExecuted);
        registry.announce("ChugSplashBundleCompleted");

        // See the explanation in `executeChugSplashAction`.
        uint256 gasUsed = 152778 + initialGasLeft - gasleft();

        // Calculate the executor's payment.
        uint256 executorPayment;
        if (block.chainid != 10 && block.chainid != 420) {
            // Use the gas price for any network that isn't Optimism.
            executorPayment = (tx.gasprice * gasUsed * (100 + executorPaymentPercentage)) / 100;
        } else if (block.chainid == 10) {
            // Optimism mainnet does not include `tx.gasprice` in the transaction, so we hardcode
            // its value here.
            executorPayment = (1000000 * gasUsed * (100 + executorPaymentPercentage)) / 100;
        } else {
            // Optimism mainnet does not include `tx.gasprice` in the transaction, so we hardcode
            // its value here.
            executorPayment = (gasUsed * (100 + executorPaymentPercentage)) / 100;
        }

        // Add the executor's payment to the debt.
        totalDebt += executorPayment;
        debt[msg.sender] += executorPayment;
    }

    /**
     * @notice **WARNING**: Cancellation is a potentially dangerous action and should not be
     *         executed unless in an emergency.
     *
     *         Cancels an active ChugSplash bundle. If an executor has not claimed the bundle,
     *         the owner is simply allowed to withdraw their bond via a subsequent call to
     *         `withdrawOwnerETH`. Otherwise, cancelling a bundle will cause the project owner to
     *         forfeit their bond to the executor, and will also allow the executor to refund their
     *         own bond.
     */
    function cancelActiveChugSplashBundle() public onlyOwner {
        require(activeBundleId != bytes32(0), "ChugSplashManager: no bundle is currently active");

        ChugSplashBundleState storage bundle = _bundles[activeBundleId];

        if (bundle.timeClaimed + executionLockTime >= block.timestamp) {
            // Give the owner's bond to the executor if the bundle is cancelled within the
            // `executionLockTime` window.
            totalDebt += ownerBondAmount;
        }

        bytes32 cancelledBundleId = activeBundleId;
        activeBundleId = bytes32(0);
        bundle.status = ChugSplashBundleStatus.CANCELLED;

        emit ChugSplashBundleCancelled(cancelledBundleId, msg.sender, bundle.actionsExecuted);
        registry.announce("ChugSplashBundleCancelled");
    }

    /**
     * @notice Allows an executor to post a bond of `executorBondAmount` to claim the sole right to
     *         execute actions for a bundle over a period of `executionLockTime`. Only the first
     *         executor to post a bond gains this right. Executors must finish executing the bundle
     *         within `executionLockTime` or else another executor may claim the bundle. Note that
     *         this strategy creates a PGA for the transaction to claim the bundle but removes PGAs
     *         during the execution process.
     */
    function claimBundle() external onlyExecutor {
        require(activeBundleId != bytes32(0), "ChugSplashManager: no bundle is currently active");

        ChugSplashBundleState storage bundle = _bundles[activeBundleId];

        require(
            block.timestamp > bundle.timeClaimed + executionLockTime,
            "ChugSplashManager: bundle is currently claimed by an executor"
        );

        bundle.timeClaimed = block.timestamp;
        bundle.selectedExecutor = msg.sender;

        emit ChugSplashBundleClaimed(activeBundleId, msg.sender);
        registry.announce("ChugSplashBundleClaimed");
    }

    /**
     * @notice Allows executors to claim their ETH payments and bond. Executors may only withdraw
     *         ETH that is owed to them by this contract.
     */
    function claimExecutorPayment() external onlyExecutor {
        uint256 amount = debt[msg.sender];

        debt[msg.sender] -= amount;
        totalDebt -= amount;

        (bool success, ) = payable(msg.sender).call{ value: amount }(new bytes(0));
        require(success, "ChugSplashManager: call to withdraw owner funds failed");

        emit ExecutorPaymentClaimed(msg.sender, amount);
        registry.announce("ExecutorPaymentClaimed");
    }

    /**
     * @notice Transfers ownership of a proxy from this contract to the project owner.
     *
     * @param _referenceName Reference name that corresponds to the proxy.
     * @param _newOwner      Address of the project owner that is receiving ownership of the proxy.
     */
    function transferProxyOwnership(
        string memory _referenceName,
        address _newOwner
    ) public onlyOwner {
        require(activeBundleId == bytes32(0), "ChugSplashManager: bundle is currently active");

        // Get the proxy type that corresponds to this reference name.
        bytes32 proxyType = proxyTypes[_referenceName];
        address payable proxy;
        if (proxyType == bytes32(0)) {
            // Use a default proxy if no proxy type has been set by the project owner.
            proxy = getDefaultProxyAddress(_referenceName);
        } else {
            proxy = proxies[_referenceName];

            // Set the `proxyTypes` and `proxies` mappings back to their default values.
            proxyTypes[_referenceName] = bytes32(0);
            proxies[_referenceName] = payable(address(0));
        }

        // Get the adapter that corresponds to this proxy type.
        address adapter = registry.adapters(proxyType);

        // Delegatecall the adapter to change ownership of the proxy.
        (bool success, ) = adapter.delegatecall(
            abi.encodeCall(IProxyAdapter.changeProxyAdmin, (proxy, _newOwner))
        );
        require(success, "ChugSplashManager: delegatecall to change proxy admin failed");

        emit ProxyOwnershipTransferred(_referenceName, proxy, proxyType, _newOwner, _referenceName);
        registry.announce("ProxyOwnershipTransferred");
    }

    /**
     * @notice Assigns a custom proxy to the specified reference name to replace the default proxy
     *         used by ChugSplash. This allows project owners to plug their existing proxies into
     *         ChugSplash in a fully opt-in manner. Only callable by this contract's owner.
     *
     * @param _referenceName String reference name.
     * @param _proxy         Address of the non-standard proxy.
     * @param _proxyType     The proxy's type.
     */
    function setProxyToReferenceName(
        string memory _referenceName,
        address payable _proxy,
        bytes32 _proxyType
    ) external onlyOwner {
        require(
            activeBundleId == bytes32(0),
            "ChugSplashManager: cannot change proxy while bundle is active"
        );
        require(_proxy != address(0), "ChugSplashManager: proxy cannot be address(0)");

        proxies[_referenceName] = _proxy;
        proxyTypes[_referenceName] = _proxyType;

        emit ProxySetToReferenceName(_referenceName, _proxy, _proxyType, _referenceName);
        registry.announceWithData("ProxySetToReferenceName", abi.encodePacked(_proxy));
    }

    /**
     * @notice Allows the project owner to withdraw all funds in this contract minus the debt
     *         owed to the executor. Cannot be called when there is an active bundle.
     */
    function withdrawOwnerETH() external onlyOwner {
        require(
            activeBundleId == bytes32(0),
            "ChugSplashManager: cannot withdraw funds while bundle is active"
        );

        uint256 amount = address(this).balance - totalDebt;
        (bool success, ) = payable(msg.sender).call{ value: amount }(new bytes(0));
        require(success, "ChugSplashManager: call to withdraw owner funds failed");

        emit OwnerWithdrewETH(msg.sender, amount);
        registry.announce("OwnerWithdrewETH");
    }

    /**
     * @notice Allows the owner of this contract to add a proposer.
     *
     * @param _proposer Address of the proposer to add.
     */
    function addProposer(address _proposer) external onlyOwner {
        require(proposers[_proposer] == false, "ChugSplashManager: proposer was already added");

        proposers[_proposer] = true;

        emit ProposerAdded(_proposer, msg.sender);
        registry.announce("ProposerAdded");
    }

    /**
     * @notice Allows the owner of this contract to remove a proposer.
     *
     * @param _proposer Address of the proposer to remove.
     */
    function removeProposer(address _proposer) external onlyOwner {
        require(proposers[_proposer] == true, "ChugSplashManager: proposer was already removed");

        proposers[_proposer] = false;

        emit ProposerRemoved(_proposer, msg.sender);
        registry.announce("ProposerRemoved");
    }

    /**
     * @notice Allows anyone to send ETH to this contract.
     */
    receive() external payable {
        emit ETHDeposited(msg.sender, msg.value);
        registry.announce("ETHDeposited");
    }

    /**
     * @notice Deploys an implementation contract, which will later be set as the proxy's
     *         implementation address. Note that we wait to set the proxy's implementation address
     *         until the very last call of the bundle to avoid a situation where end-users are
     *         interacting with a proxy whose storage has not fully been initialized.
     *
     * @param _referenceName Reference name that corresponds to the implementation.
     * @param _code          Creation bytecode of the implementation contract.
     */
    function _deployImplementation(string memory _referenceName, bytes memory _code) internal {
        // Calculate the salt for the Create2 call. This salt ensures that there are no address
        // collisions since each bundle ID can only be executed once, and each reference name is
        // unique within that bundle.
        bytes32 salt = keccak256(abi.encode(activeBundleId, bytes(_referenceName)));

        // Get the expected address of the implementation contract.
        address expectedImplementation = Create2.compute(address(this), salt, _code);

        address implementation;
        assembly {
            implementation := create2(0x0, add(_code, 0x20), mload(_code), salt)
        }

        // Could happen if insufficient gas is supplied to this transaction, should not happen
        // otherwise. If there's a situation in which this could happen other than a standard OOG,
        // then this would halt the entire contract. TODO: Make sure this cannot happen in any case
        // other than OOG.
        require(
            expectedImplementation == implementation,
            "ChugSplashManager: implementation was not deployed correctly"
        );

        // Map the implementation's salt to its newly deployed address.
        implementations[salt] = implementation;

        emit ImplementationDeployed(_referenceName, implementation, activeBundleId, _referenceName);
        registry.announce("ImplementationDeployed");
    }

    /**
     * @notice Modifies a storage slot within the proxy contract.
     *
     * @param _proxy   Address of the proxy.
     * @param _adapter Address of the adapter for this proxy.
     * @param _key     Storage key to modify.
     * @param _value   New value for the storage key.
     */
    function _setProxyStorage(
        address payable _proxy,
        address _adapter,
        bytes32 _key,
        uint8 _offset,
        bytes memory _value
    ) internal {
<<<<<<< HEAD
        // Delegatecall the adapter to upgrade the proxy's implementation to be the ProxyUpdater,
        // and call `setStorage` on the proxy.
        _upgradeProxyToAndCall(
            _proxy,
            _adapter,
            proxyUpdater,
            abi.encodeCall(ProxyUpdater.setStorage, (_key, _offset, _value))
        );

        // Delegatecall the adapter to set the proxy's implementation back to the Reverter.
        _upgradeProxyTo(_proxy, _adapter, registry.reverter());
    }

    /**
     * @notice Delegatecalls an adapter to get the address of the proxy's implementation contract.
     *
     * @param _proxy   Address of the proxy.
     * @param _adapter Address of the adapter to use for the proxy.
     */
    function _getProxyImplementation(
        address payable _proxy,
        address _adapter
    ) internal returns (address) {
        (bool success, bytes memory implementationBytes) = _adapter.delegatecall(
            abi.encodeCall(IProxyAdapter.getProxyImplementation, (_proxy))
        );
        require(success, "ChugSplashManager: delegatecall to get proxy implementation failed");

        // Convert the implementation's type from bytes to address.
        address implementation;
        assembly {
            implementation := mload(add(implementationBytes, 32))
        }
        return implementation;
    }

    /**
     * @notice Delegatecalls an adapter to upgrade a proxy's implementation contract.
     *
     * @param _proxy          Address of the proxy to upgrade.
     * @param _adapter        Address of the adapter to use for the proxy.
     * @param _implementation Address to set as the proxy's new implementation contract.
     */
    function _upgradeProxyTo(
        address payable _proxy,
        address _adapter,
        address _implementation
    ) internal {
        (bool success, ) = _adapter.delegatecall(
            abi.encodeCall(IProxyAdapter.upgradeProxyTo, (_proxy, _implementation))
        );
        require(success, "ChugSplashManager: delegatecall to upgrade proxy failed");
    }

    /**
     * @notice Upgrade a proxy's implementation contract and delegatecall the proxy with encoded
     *         function data via an adapter.
     *
     * @param _proxy          Address of the proxy to upgrade.
     * @param _adapter        Address of the adapter to use for the proxy.
     * @param _implementation Address to set as the proxy's new implementation contract.
     * @param _data           Calldata to delegatecall the new implementation with.
     */
    function _upgradeProxyToAndCall(
        address payable _proxy,
        address _adapter,
        address _implementation,
        bytes memory _data
    ) internal {
=======
        // Delegatecall the adapter to call `setStorage` on the proxy.
>>>>>>> 51642ff1
        (bool success, ) = _adapter.delegatecall(
            abi.encodeCall(IProxyAdapter.setStorage, (_proxy, _key, _value))
        );
        require(success, "ChugSplashManager: delegatecall to set storage failed");
    }

    /**
     * @notice Gets the code hash for a given account.
     *
     * @param _account Address of the account to get a code hash for.
     *
     * @return Code hash for the account.
     */
    function _getAccountCodeHash(address _account) internal view returns (bytes32) {
        bytes32 codeHash;
        assembly {
            codeHash := extcodehash(_account)
        }
        return codeHash;
    }
}<|MERGE_RESOLUTION|>--- conflicted
+++ resolved
@@ -986,81 +986,9 @@
         uint8 _offset,
         bytes memory _value
     ) internal {
-<<<<<<< HEAD
-        // Delegatecall the adapter to upgrade the proxy's implementation to be the ProxyUpdater,
-        // and call `setStorage` on the proxy.
-        _upgradeProxyToAndCall(
-            _proxy,
-            _adapter,
-            proxyUpdater,
-            abi.encodeCall(ProxyUpdater.setStorage, (_key, _offset, _value))
-        );
-
-        // Delegatecall the adapter to set the proxy's implementation back to the Reverter.
-        _upgradeProxyTo(_proxy, _adapter, registry.reverter());
-    }
-
-    /**
-     * @notice Delegatecalls an adapter to get the address of the proxy's implementation contract.
-     *
-     * @param _proxy   Address of the proxy.
-     * @param _adapter Address of the adapter to use for the proxy.
-     */
-    function _getProxyImplementation(
-        address payable _proxy,
-        address _adapter
-    ) internal returns (address) {
-        (bool success, bytes memory implementationBytes) = _adapter.delegatecall(
-            abi.encodeCall(IProxyAdapter.getProxyImplementation, (_proxy))
-        );
-        require(success, "ChugSplashManager: delegatecall to get proxy implementation failed");
-
-        // Convert the implementation's type from bytes to address.
-        address implementation;
-        assembly {
-            implementation := mload(add(implementationBytes, 32))
-        }
-        return implementation;
-    }
-
-    /**
-     * @notice Delegatecalls an adapter to upgrade a proxy's implementation contract.
-     *
-     * @param _proxy          Address of the proxy to upgrade.
-     * @param _adapter        Address of the adapter to use for the proxy.
-     * @param _implementation Address to set as the proxy's new implementation contract.
-     */
-    function _upgradeProxyTo(
-        address payable _proxy,
-        address _adapter,
-        address _implementation
-    ) internal {
+        // Delegatecall the adapter to call `setStorage` on the proxy.
         (bool success, ) = _adapter.delegatecall(
-            abi.encodeCall(IProxyAdapter.upgradeProxyTo, (_proxy, _implementation))
-        );
-        require(success, "ChugSplashManager: delegatecall to upgrade proxy failed");
-    }
-
-    /**
-     * @notice Upgrade a proxy's implementation contract and delegatecall the proxy with encoded
-     *         function data via an adapter.
-     *
-     * @param _proxy          Address of the proxy to upgrade.
-     * @param _adapter        Address of the adapter to use for the proxy.
-     * @param _implementation Address to set as the proxy's new implementation contract.
-     * @param _data           Calldata to delegatecall the new implementation with.
-     */
-    function _upgradeProxyToAndCall(
-        address payable _proxy,
-        address _adapter,
-        address _implementation,
-        bytes memory _data
-    ) internal {
-=======
-        // Delegatecall the adapter to call `setStorage` on the proxy.
->>>>>>> 51642ff1
-        (bool success, ) = _adapter.delegatecall(
-            abi.encodeCall(IProxyAdapter.setStorage, (_proxy, _key, _value))
+            abi.encodeCall(IProxyAdapter.setStorage, (_proxy, _key, _offset, _value))
         );
         require(success, "ChugSplashManager: delegatecall to set storage failed");
     }
