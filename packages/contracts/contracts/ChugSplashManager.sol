// SPDX-License-Identifier: MIT
pragma solidity ^0.8.9;

import "hardhat/console.sol";

import {
    ChugSplashBundleState,
    ChugSplashAction,
    ChugSplashActionType,
    ChugSplashBundleStatus
} from "./ChugSplashDataTypes.sol";
import {
    OwnableUpgradeable
} from "@openzeppelin/contracts-upgradeable/access/OwnableUpgradeable.sol";
import { Proxy } from "./libraries/Proxy.sol";
import { ChugSplashRegistry } from "./ChugSplashRegistry.sol";
import { IProxyAdapter } from "./interfaces/IProxyAdapter.sol";
import { IProxyUpdater } from "./interfaces/IProxyUpdater.sol";
import { Create2 } from "./libraries/Create2.sol";
import { MerkleTree } from "./libraries/MerkleTree.sol";
import {
    ReentrancyGuardUpgradeable
} from "@openzeppelin/contracts-upgradeable/security/ReentrancyGuardUpgradeable.sol";

/**
 * @title ChugSplashManager
 */
contract ChugSplashManager is OwnableUpgradeable, ReentrancyGuardUpgradeable {
    /**
     * @notice Emitted when a ChugSplash bundle is proposed.
     *
     * @param bundleId   ID of the bundle being proposed.
     * @param bundleRoot Root of the proposed bundle's merkle tree.
     * @param bundleSize Number of steps in the proposed bundle.
     * @param configUri  URI of the config file that can be used to re-generate the bundle.
     */
    event ChugSplashBundleProposed(
        bytes32 indexed bundleId,
        bytes32 bundleRoot,
        uint256 bundleSize,
        string configUri
    );

    /**
     * @notice Emitted when a ChugSplash bundle is approved.
     *
     * @param bundleId ID of the bundle being approved.
     */
    event ChugSplashBundleApproved(bytes32 indexed bundleId);

    /**
     * @notice Emitted when a ChugSplash action is executed.
     *
     * @param bundleId    Unique ID for the bundle.
     * @param proxy       Address of the proxy on which the event was executed.
     * @param executor    Address of the executor that executed the action.
     * @param actionIndex Index within the bundle hash of the action that was executed.
     */
    event ChugSplashActionExecuted(
        bytes32 indexed bundleId,
        address indexed proxy,
        address indexed executor,
        uint256 actionIndex
    );

    /**
     * @notice Emitted when a ChugSplash bundle is completed.
     *
     * @param bundleId        Unique ID for the bundle.
     * @param executor        Address of the executor that completed the bundle.
     * @param actionsExecuted Total number of completed actions.
     */
    event ChugSplashBundleCompleted(
        bytes32 indexed bundleId,
        address indexed executor,
        uint256 actionsExecuted
    );

    /**
     * @notice Emitted when an active ChugSplash bundle is cancelled.
     *
     * @param bundleId        Bundle ID that was cancelled.
     * @param owner           Owner of the ChugSplashManager.
     * @param actionsExecuted Total number of completed actions before cancellation.
     */
    event ChugSplashBundleCancelled(
        bytes32 indexed bundleId,
        address indexed owner,
        uint256 actionsExecuted
    );

    /**
     * @notice Emitted when ownership of a proxy is transferred from the ProxyAdmin to the project
     *         owner.
     *
     * @param referenceNameHash Hash of the reference name.
     * @param proxy             Address of the proxy that is the subject of the ownership transfer.
     * @param proxyType         The proxy type.
     * @param newOwner          Address of the project owner that is receiving ownership of the
     *                          proxy.
     * @param referenceName     String reference name.
     */
    event ProxyOwnershipTransferred(
        string indexed referenceNameHash,
        address indexed proxy,
        bytes32 indexed proxyType,
        address newOwner,
        string referenceName
    );

    /**
     * @notice Emitted when a bundle is claimed by an executor.
     *
     * @param bundleId ID of the bundle that was claimed.
     * @param executor Address of the executor that claimed the bundle ID for the project.
     */
    event ChugSplashBundleClaimed(bytes32 indexed bundleId, address indexed executor);

    /**
     * @notice Emitted when a custom proxy is assigned to a reference name.
     *
     * @param referenceNameHash Hash of the reference name.
     * @param proxy             Address of the proxy.
     * @param proxyType         The proxy type.
     * @param referenceName     String reference name.
     */
    event ProxySetToReferenceName(
        string indexed referenceNameHash,
        address indexed proxy,
        bytes32 indexed proxyType,
        string referenceName
    );

    /**
     * @notice Emitted when an executor claims a payment.
     *
     * @param executor The executor being paid.
     * @param amount   The ETH amount sent to the executor.
     */
    event ExecutorPaymentClaimed(address indexed executor, uint256 amount);

    /**
     * @notice Emitted when the owner withdraws ETH from this contract.
     *
     * @param owner  Address that initiated the withdrawal.
     * @param amount ETH amount withdrawn.
     */
    event OwnerWithdrewETH(address indexed owner, uint256 amount);

    /**
     * @notice Emitted when the owner of this contract adds a new proposer.
     *
     * @param proposer Address of the proposer that was added.
     * @param proposer Address of the owner.
     */
    event ProposerAdded(address indexed proposer, address indexed owner);

    /**
     * @notice Emitted when the owner of this contract removes an existing proposer.
     *
     * @param proposer Address of the proposer that was removed.
     * @param proposer Address of the owner.
     */
    event ProposerRemoved(address indexed proposer, address indexed owner);

    /**
     * @notice Emitted when ETH is deposited in this contract
     */
    event ETHDeposited(address indexed from, uint256 indexed amount);

    /**
     * @notice Emitted when a default proxy is deployed by this contract.
     *
     * @param referenceNameHash Hash of the reference name. This equals the salt used to deploy the
     *                          proxy.
     * @param proxy             Address of the deployed proxy.
     * @param bundleId          ID of the bundle in which the proxy was deployed.
     * @param referenceName     String reference name.
     */
    event DefaultProxyDeployed(
        string indexed referenceNameHash,
        address indexed proxy,
        bytes32 indexed bundleId,
        string referenceName
    );

    /**
     * @notice Emitted when an implementation contract is deployed by this contract.
     *
     * @param referenceNameHash Hash of the reference name.
     * @param implementation    Address of the deployed implementation.
     * @param bundleId          ID of the bundle in which the implementation was deployed.
     * @param referenceName     String reference name.
     */
    event ImplementationDeployed(
        string indexed referenceNameHash,
        address indexed implementation,
        bytes32 indexed bundleId,
        string referenceName
    );

    /**
     * @notice Address of the ChugSplashRegistry.
     */
    ChugSplashRegistry public immutable registry;

    /**
     * @notice Amount that must be deposited in this contract in order to execute a bundle. The
     *         project owner can withdraw this amount whenever a bundle is not active. This bond
     *         will be forfeited if the project owner cancels a bundle that is in progress, which is
     *         necessary to prevent owners from trolling the executor by immediately cancelling and
     *         withdrawing funds.
     */
    uint256 public immutable ownerBondAmount;

    /**
     * @notice Amount of time for an executor to finish executing a bundle once they have claimed
     *         it. If the owner cancels an active bundle within this time period, their bond is
     *         forfeited to the executor. This prevents users from trolling executors by immediately
     *         cancelling active bundles.
     */
    uint256 public immutable executionLockTime;

    /**
     * @notice Amount that the executor is paid, denominated as a percentage of the cost of
     *         execution. For example: if a bundle costs 1 gwei to execute and the
     *         executorPaymentPercentage is 10, then the executor will profit 0.1 gwei.
     */
    uint256 public immutable executorPaymentPercentage;

    /**
     * @notice Mapping of reference names to proxy addresses. If a reference name is using the
     *         default proxy, then its value in this mapping is the zero-address.
     */
    mapping(string => address payable) public proxies;

    /**
     * @notice Mapping of executor addresses to the ETH amount stored in this contract that is
     *         owed to them.
     */
    mapping(address => uint256) public debt;

    /**
     * @notice Mapping of reference names to proxy types. If a reference name is using the default
     *         proxy, then its value in this mapping is bytes32(0).
     */
    mapping(string => bytes32) public proxyTypes;

    /**
     * @notice Mapping of salt values to deployed implementation addresses. An implementation
     *         address is stored in this mapping in each DeployImplementation action, and is
     *         retrieved in the SetImplementation action. The salt is a hash of the bundle ID and
     *         reference name, which is guaranteed to be unique within this contract since each
     *         bundle ID can only be executed once and each reference name is unique within a
     *         bundle. The salt prevents address collisions, which would otherwise be possible since
     *         we use Create2 to deploy the implementations.
     */
    mapping(bytes32 => address) public implementations;

    /**
     * @notice Maps an address to a boolean indicating if the address is allowed to propose bundles.
     *         The owner of this contract is the only address that can add or remove proposers from
     *         this mapping.
     */
    mapping(address => bool) public proposers;

    /**
     * @notice Mapping of bundle IDs to bundle state.
     */
    mapping(bytes32 => ChugSplashBundleState) internal _bundles;

    /**
     * @notice Name of the project this contract is managing.
     */
    string public name;

    /**
     * @notice ID of the currently active bundle.
     */
    bytes32 public activeBundleId;

    /**
     * @notice ETH amount that is owed to the executor.
     */
    uint256 public totalDebt;

    /**
     * @notice Modifier that restricts access to the executor.
     */
    modifier onlyExecutor() {
        require(
            registry.executors(msg.sender) == true,
            "ChugSplashManager: caller is not an executor"
        );
        _;
    }

    /**
     * @notice Modifier that restricts access to the selected executor for the active bundle.
     *         Note that this modifier also prevents executors from attempting to execute
     *         an empty bundle, `bytes32(0)`, because the executor can only claim a non-empty
     *         bundle when calling `claimBundle`.
     */
    modifier onlySelectedExecutor() {
        require(
            getSelectedExecutor(activeBundleId) == msg.sender,
            "ChugSplashManager: caller is not approved executor for active bundle ID"
        );
        _;
    }

    /**
     * @param _registry                  Address of the ChugSplashRegistry.
<<<<<<< HEAD
     * @param _proxyUpdater              Address of the ProxyUpdater.
=======
     * @param _name                      Name of the project this contract is managing.
     * @param _owner                     Address of the project owner.
>>>>>>> 44e592e0
     * @param _executionLockTime         Amount of time for an executor to completely execute a
     *                                   bundle after claiming it.
     * @param _ownerBondAmount           Amount that must be deposited in this contract in order to
     *                                   execute a bundle.
     * @param _executorPaymentPercentage Amount that an executor will earn from completing a bundle,
     *                                   denominated as a percentage.
     */
    constructor(
        ChugSplashRegistry _registry,
<<<<<<< HEAD
        address _proxyUpdater,
=======
        string memory _name,
        address _owner,
>>>>>>> 44e592e0
        uint256 _executionLockTime,
        uint256 _ownerBondAmount,
        uint256 _executorPaymentPercentage
    ) {
        registry = _registry;
        executionLockTime = _executionLockTime;
        ownerBondAmount = _ownerBondAmount;
        executorPaymentPercentage = _executorPaymentPercentage;
    }

    /**
     * @param _name  Name of the project this contract is managing.
     * @param _owner Initial owner of this contract.
     */
    function initialize(string memory _name, address _owner) public initializer {
        name = _name;

        __Ownable_init();
        _transferOwnership(_owner);
    }

    /**
     * @notice Computes the bundle ID from the bundle parameters.
     *
     * @param _bundleRoot Root of the bundle's merkle tree.
     * @param _bundleSize Number of elements in the bundle's tree.
     * @param _configUri  URI pointing to the config file for the bundle.
     *
     * @return Unique ID for the bundle.
     */
    function computeBundleId(
        bytes32 _bundleRoot,
        uint256 _bundleSize,
        string memory _configUri
    ) public pure returns (bytes32) {
        return keccak256(abi.encode(_bundleRoot, _bundleSize, _configUri));
    }

    /**
     * @notice Queries the selected executor for a given project/bundle.
     *
     * @param _bundleId ID of the bundle currently being executed.
     *
     * @return Address of the selected executor.
     */
    function getSelectedExecutor(bytes32 _bundleId) public view returns (address) {
        ChugSplashBundleState storage bundle = _bundles[_bundleId];
        return bundle.selectedExecutor;
    }

    /**
     * @notice Gets the ChugSplashBundleState struct for a given bundle ID. Note that we explicitly
     *         define this function because the getter function that is automatically generated by
     *         the Solidity compiler doesn't return a struct.
     *
     * @param _bundleId Bundle ID.
     *
     * @return ChugSplashBundleState struct.
     */
    function bundles(bytes32 _bundleId) public view returns (ChugSplashBundleState memory) {
        return _bundles[_bundleId];
    }

    /**
     * @notice Computes the Create2 address of the default EIP-1967 proxy deployed by the
     *         ChugSplashManager when a bundle is executed. Note that there will not be a contract
     *         at the deployed address until one with the given reference name is executed by
     *         the ChugSplashManager.
     *
     * @param _name Reference name get the corresponding proxy address of.
     *
     * @return Address of the proxy for the given name.
     */
    function getDefaultProxyAddress(string memory _name) public view returns (address payable) {
        return (
            payable(
                Create2.compute(
                    address(this),
                    keccak256(bytes(_name)),
                    abi.encodePacked(type(Proxy).creationCode, abi.encode(address(this)))
                )
            )
        );
    }

    /**
     * @notice Propose a new ChugSplash bundle to be approved. Only callable by the owner of this
     *         contract or a proposer. These permissions are required to prevent spam.
     *
     * @param _bundleRoot Root of the bundle's merkle tree.
     * @param _bundleSize Number of elements in the bundle's tree.
     * @param _configUri  URI pointing to the config file for the bundle.
     */
    function proposeChugSplashBundle(
        bytes32 _bundleRoot,
        uint256 _bundleSize,
        string memory _configUri
    ) public {
        bytes32 bundleId = computeBundleId(_bundleRoot, _bundleSize, _configUri);
        ChugSplashBundleState storage bundle = _bundles[bundleId];

        require(
            bundle.status == ChugSplashBundleStatus.EMPTY,
            "ChugSplashManager: bundle already exists"
        );

        bundle.status = ChugSplashBundleStatus.PROPOSED;
        bundle.executions = new bool[](_bundleSize);
        bundle.merkleRoot = _bundleRoot;

        emit ChugSplashBundleProposed(bundleId, _bundleRoot, _bundleSize, _configUri);
        registry.announce("ChugSplashBundleProposed");
    }

    /**
     * @notice Allows the owner to approve a bundle to be executed. There must be at least
     *         `ownerBondAmount` deposited in this contract in order for a bundle to be approved.
     *         The owner can send the bond to this contract via a call to `depositETH` or `receive`.
     *         This bond will be forfeited if the project owner cancels an approved bundle. Also
     *         note that the bundle can be executed as soon as it is approved.
     *
     * @param _bundleId ID of the bundle to approve
     */
    function approveChugSplashBundle(bytes32 _bundleId) public onlyOwner {
        require(
            address(this).balance - totalDebt >= ownerBondAmount,
            "ChugSplashManager: insufficient balance in manager"
        );

        ChugSplashBundleState storage bundle = _bundles[_bundleId];

        require(
            bundle.status == ChugSplashBundleStatus.PROPOSED,
            "ChugSplashManager: bundle does not exist or has already been approved or completed"
        );

        require(
            activeBundleId == bytes32(0),
            "ChugSplashManager: another bundle has been approved and not yet completed"
        );

        activeBundleId = _bundleId;
        bundle.status = ChugSplashBundleStatus.APPROVED;

        emit ChugSplashBundleApproved(_bundleId);
        registry.announce("ChugSplashBundleApproved");
    }

    /**
     * @notice Executes multiple ChugSplash actions at once. This speeds up execution time since the
     *         executor doesn't need to send as many transactions to execute a bundle. Note that
     *         this function only accepts SetStorage and DeployImplementation actions.
     *         SetImplementation actions must be sent separately to `completeChugSplashBundle` after
     *         the SetStorage and DeployImplementation actions have been executed. Only callable by
     *         the executor.
     *
     * @param _actions       Array of SetStorage/DeployImplementation actions to execute.
     * @param _actionIndexes Array of action indexes.
     * @param _proofs        Array of Merkle proofs for each action.
     */
    function executeMultipleActions(
        ChugSplashAction[] memory _actions,
        uint256[] memory _actionIndexes,
        bytes32[][] memory _proofs
<<<<<<< HEAD
    ) public onlyExecutor {
        console.log('a');
=======
    ) public onlySelectedExecutor {
>>>>>>> 44e592e0
        for (uint256 i = 0; i < _actions.length; i++) {
            executeChugSplashAction(_actions[i], _actionIndexes[i], _proofs[i]);
        }
    }

    /**
     * @notice Executes a specific action within the current active bundle for a project. Actions
     *         can only be executed once. A re-entrancy guard is added to prevent an implementation
     *         contract's constructor from calling another contract which in turn calls back into
     *         this function. Only callable by the executor.
     *
     * @param _action      Action to execute.
     * @param _actionIndex Index of the action in the bundle.
     * @param _proof       Merkle proof of the action within the bundle.
     */
    function executeChugSplashAction(
        ChugSplashAction memory _action,
        uint256 _actionIndex,
        bytes32[] memory _proof
    ) public nonReentrant onlySelectedExecutor {
        uint256 initialGasLeft = gasleft();

<<<<<<< HEAD
        console.log('b');
        require(
            activeBundleId != bytes32(0),
            "ChugSplashManager: no bundle has been approved for execution"
        );

=======
>>>>>>> 44e592e0
        ChugSplashBundleState storage bundle = _bundles[activeBundleId];
        console.logBytes32(activeBundleId);
        console.log('executions: ', bundle.executions.length);
        require(
            bundle.executions[_actionIndex] == false,
            "ChugSplashManager: action has already been executed"
        );

        require(
            MerkleTree.verify(
                bundle.merkleRoot,
                keccak256(abi.encode(_action.referenceName, _action.actionType, _action.data)),
                _actionIndex,
                _proof,
                bundle.executions.length
            ),
            "ChugSplashManager: invalid bundle action proof"
        );

        console.log('c');

        // Get the proxy type and adapter for this reference name.
        bytes32 proxyType = proxyTypes[_action.referenceName];
        address adapter = registry.adapters(proxyType);
        address updater = registry.updaters(proxyType);

        require(adapter != address(0), "ChugSplashManager: proxy type has no adapter");
        require(updater != address(0), "ChugSplashManager: proxy type has no updater");

        // Get the proxy to use for this reference name. The proxy can either be the default proxy
        // used by ChugSplash or a non-standard proxy that has previously been set by the project
        // owner.
        address payable proxy;
        if (proxyType == bytes32(0)) {
            // Use a default proxy if this reference name has no proxy type assigned to it.

            // Make sure the proxy has code in it and deploy the proxy if it doesn't. Since we're
            // deploying via CREATE2, we can always correctly predict what the proxy address
            // *should* be and can therefore easily check if it's already populated. TODO: See if
            // there's a better way to handle this case because it messes with the gas cost of
            // DEPLOY_IMPLEMENTATION/SET_STORAGE operations in a somewhat unpredictable way.
            proxy = getDefaultProxyAddress(_action.referenceName);
            if (proxy.code.length == 0) {
                bytes32 salt = keccak256(bytes(_action.referenceName));
                Proxy created = new Proxy{ salt: salt }(address(this));

                // Could happen if insufficient gas is supplied to this transaction, should not
                // happen otherwise. If there's a situation in which this could happen other than a
                // standard OOG, then this would halt the entire contract. TODO: Make sure this
                // cannot happen in any case other than OOG.
                require(
                    address(created) == proxy,
                    "ChugSplashManager: Proxy was not created correctly"
                );

                emit DefaultProxyDeployed(
                    _action.referenceName,
                    proxy,
                    activeBundleId,
                    _action.referenceName
                );
                registry.announceWithData("DefaultProxyDeployed", abi.encodePacked(proxy));
            }
        } else {
            // Use the non-standard proxy assigned to this reference name by the owner.
            proxy = proxies[_action.referenceName];
        }

<<<<<<< HEAD
        if (_getProxyImplementation(proxy, adapter) != registry.reverter()) {
            console.log('d');
            // Set the proxy's implementation to be the Reverter. This ensures that end-users can't
            // accidentally interact with a proxy that is in the process of being upgraded. Note
            // that we use a Reverter contract instead of address(0) to support OpenZeppelin's
            // `TransparentUpgradeableProxy`, whose `upgradeTo` call reverts if the implementation
            // is not a contract.
            _upgradeProxyTo(proxy, adapter, registry.reverter());
            console.log('e');
        }
=======
        // Set the proxy's implementation to be the Updater. Updaters ensure that only the
        // ChugSplashManager can interact with a proxy that is in the process of being updated. Note
        // that we use the Updater contract to provide a generic interface for updating a variety of
        // proxy types.
        (bool success, ) = adapter.delegatecall(
            abi.encodeCall(IProxyAdapter.initiateExecution, (proxy, updater))
        );
        require(success, "ChugSplashManager: delegatecall to set storage failed");
>>>>>>> 44e592e0

        // Mark the action as executed and update the total number of executed actions.
        bundle.actionsExecuted++;
        bundle.executions[_actionIndex] = true;

        // Next, we execute the ChugSplash action by calling deployImplementation/setStorage.
        if (_action.actionType == ChugSplashActionType.DEPLOY_IMPLEMENTATION) {
            _deployImplementation(_action.referenceName, _action.data);
        } else if (_action.actionType == ChugSplashActionType.SET_STORAGE) {
<<<<<<< HEAD
            console.log('f');
            console.log(_action.referenceName);
            (bytes32 key, bytes32 val) = abi.decode(_action.data, (bytes32, bytes32));
            _setProxyStorage(proxy, adapter, key, val);
=======
            (bytes32 key, uint8 offset, bytes memory val) = abi.decode(
                _action.data,
                (bytes32, uint8, bytes)
            );
            _setProxyStorage(proxy, adapter, key, offset, val);
>>>>>>> 44e592e0
        } else {
            revert("ChugSplashManager: attemped setImplementation action in wrong function");
        }

        emit ChugSplashActionExecuted(activeBundleId, proxy, msg.sender, _actionIndex);
        console.log('i');
        registry.announceWithData("ChugSplashActionExecuted", abi.encodePacked(proxy));

        // Estimate the amount of gas used in this call by subtracting the current gas left from the
        // initial gas left. We add 152778 to this amount to account for the intrinsic gas cost
        // (21k), the calldata usage, and the subsequent opcodes that occur when we add the
        // executorPayment to the debt and total debt. Unfortunately, there is a wide variance in
        // the gas costs of these last opcodes due to the variable cost of SSTORE. Also, gas refunds
        // might be contributing to the difficulty of getting a good estimate. For now, we err on
        // the side of safety by adding a larger value. TODO: Get a better estimate than 152778.
        uint256 gasUsed = 152778 + initialGasLeft - gasleft();

        console.log('z');

        // Calculate the executor's payment and add it to the debt owed to the executor.
        uint256 executorPayment;
        if (block.chainid != 10 && block.chainid != 420) {
            // Use the gas price for any network that isn't Optimism.
            executorPayment = (tx.gasprice * gasUsed * (100 + executorPaymentPercentage)) / 100;
        } else if (block.chainid == 10) {
            // Optimism mainnet does not include `tx.gasprice` in the transaction, so we hardcode
            // its value here.
            executorPayment = (1000000 * gasUsed * (100 + executorPaymentPercentage)) / 100;
        } else {
            // Optimism mainnet does not include `tx.gasprice` in the transaction, so we hardcode
            // its value here.
            executorPayment = (gasUsed * (100 + executorPaymentPercentage)) / 100;
        }

        totalDebt += executorPayment;
        debt[msg.sender] += executorPayment;
    }

    /**
     * @notice Completes the bundle by executing all SetImplementation actions. This occurs in a
     *         single transaction to ensure that all contracts are initialized at the same time.
     *         Note that this function will revert if it is called before all of the SetCode and
     *         DeployImplementation actions have been executed in `executeChugSplashAction`.
     *         Only callable by the executor.
     *
     * @param _actions       Array of ChugSplashActions, where each action type must be
     *                       `SET_IMPLEMENTATION`.
     * @param _actionIndexes Array of action indexes.
     * @param _proofs        Array of Merkle proofs.
     */
    function completeChugSplashBundle(
        ChugSplashAction[] memory _actions,
        uint256[] memory _actionIndexes,
        bytes32[][] memory _proofs
    ) public onlySelectedExecutor {
        uint256 initialGasLeft = gasleft();

        ChugSplashBundleState storage bundle = _bundles[activeBundleId];

        for (uint256 i = 0; i < _actions.length; i++) {
            ChugSplashAction memory action = _actions[i];
            uint256 actionIndex = _actionIndexes[i];
            bytes32[] memory proof = _proofs[i];

            require(
                bundle.executions[actionIndex] == false,
                "ChugSplashManager: action has already been executed"
            );

            require(
                MerkleTree.verify(
                    bundle.merkleRoot,
                    keccak256(abi.encode(action.referenceName, action.actionType, action.data)),
                    actionIndex,
                    proof,
                    bundle.executions.length
                ),
                "ChugSplashManager: invalid bundle action proof"
            );

            // Mark the action as executed and update the total number of executed actions.
            bundle.actionsExecuted++;
            bundle.executions[actionIndex] = true;

            // Get the implementation address using the salt as its key.
            address implementation = implementations[
                keccak256(abi.encode(activeBundleId, bytes(action.referenceName)))
            ];

            // Get the proxy type and adapter for this reference name.
            bytes32 proxyType = proxyTypes[action.referenceName];
            address adapter = registry.adapters(proxyType);

            // Get the address of the proxy.
            address payable proxy;
            if (proxyType == bytes32(0)) {
                proxy = getDefaultProxyAddress(action.referenceName);
            } else {
                // Use the non-standard proxy assigned to this reference name by the owner.
                proxy = proxies[action.referenceName];
            }

            // Upgrade the proxy's implementation contract.
            (bool success, ) = adapter.delegatecall(
                abi.encodeCall(IProxyAdapter.completeExecution, (proxy, implementation))
            );
            require(success, "ChugSplashManager: delegatecall to complete execution failed");

            emit ChugSplashActionExecuted(activeBundleId, proxy, msg.sender, actionIndex);
            registry.announceWithData("ChugSplashActionExecuted", abi.encodePacked(proxy));
        }

        require(
            bundle.actionsExecuted == bundle.executions.length,
            "ChugSplashManager: bundle was not completed"
        );

        // If all actions have been executed, then we can complete the bundle. Mark the bundle as
        // completed and reset the active bundle hash so that a new bundle can be executed.
        bundle.status = ChugSplashBundleStatus.COMPLETED;
        bytes32 completedBundleId = activeBundleId;
        activeBundleId = bytes32(0);

        emit ChugSplashBundleCompleted(completedBundleId, msg.sender, bundle.actionsExecuted);
        registry.announce("ChugSplashBundleCompleted");

        // See the explanation in `executeChugSplashAction`.
        uint256 gasUsed = 152778 + initialGasLeft - gasleft();

        // Calculate the executor's payment.
        uint256 executorPayment;
        if (block.chainid != 10 && block.chainid != 420) {
            // Use the gas price for any network that isn't Optimism.
            executorPayment = (tx.gasprice * gasUsed * (100 + executorPaymentPercentage)) / 100;
        } else if (block.chainid == 10) {
            // Optimism mainnet does not include `tx.gasprice` in the transaction, so we hardcode
            // its value here.
            executorPayment = (1000000 * gasUsed * (100 + executorPaymentPercentage)) / 100;
        } else {
            // Optimism mainnet does not include `tx.gasprice` in the transaction, so we hardcode
            // its value here.
            executorPayment = (gasUsed * (100 + executorPaymentPercentage)) / 100;
        }

        // Add the executor's payment to the debt.
        totalDebt += executorPayment;
        debt[msg.sender] += executorPayment;
    }

    /**
     * @notice **WARNING**: Cancellation is a potentially dangerous action and should not be
     *         executed unless in an emergency.
     *
     *         Cancels an active ChugSplash bundle. If an executor has not claimed the bundle,
     *         the owner is simply allowed to withdraw their bond via a subsequent call to
     *         `withdrawOwnerETH`. Otherwise, cancelling a bundle will cause the project owner to
     *         forfeit their bond to the executor, and will also allow the executor to refund their
     *         own bond.
     */
    function cancelActiveChugSplashBundle() public onlyOwner {
        require(activeBundleId != bytes32(0), "ChugSplashManager: no bundle is currently active");

        ChugSplashBundleState storage bundle = _bundles[activeBundleId];

        if (bundle.timeClaimed + executionLockTime >= block.timestamp) {
            // Give the owner's bond to the executor if the bundle is cancelled within the
            // `executionLockTime` window.
            totalDebt += ownerBondAmount;
        }

        bytes32 cancelledBundleId = activeBundleId;
        activeBundleId = bytes32(0);
        bundle.status = ChugSplashBundleStatus.CANCELLED;

        emit ChugSplashBundleCancelled(cancelledBundleId, msg.sender, bundle.actionsExecuted);
        registry.announce("ChugSplashBundleCancelled");
    }

    /**
     * @notice Allows an executor to post a bond of `executorBondAmount` to claim the sole right to
     *         execute actions for a bundle over a period of `executionLockTime`. Only the first
     *         executor to post a bond gains this right. Executors must finish executing the bundle
     *         within `executionLockTime` or else another executor may claim the bundle. Note that
     *         this strategy creates a PGA for the transaction to claim the bundle but removes PGAs
     *         during the execution process.
     */
    function claimBundle() external onlyExecutor {
        require(activeBundleId != bytes32(0), "ChugSplashManager: no bundle is currently active");

        ChugSplashBundleState storage bundle = _bundles[activeBundleId];

        require(
            block.timestamp > bundle.timeClaimed + executionLockTime,
            "ChugSplashManager: bundle is currently claimed by an executor"
        );

        bundle.timeClaimed = block.timestamp;
        bundle.selectedExecutor = msg.sender;

        emit ChugSplashBundleClaimed(activeBundleId, msg.sender);
        registry.announce("ChugSplashBundleClaimed");
    }

    /**
     * @notice Allows executors to claim their ETH payments and bond. Executors may only withdraw
     *         ETH that is owed to them by this contract.
     */
    function claimExecutorPayment() external onlyExecutor {
        uint256 amount = debt[msg.sender];

        debt[msg.sender] -= amount;
        totalDebt -= amount;

        (bool success, ) = payable(msg.sender).call{ value: amount }(new bytes(0));
        require(success, "ChugSplashManager: call to withdraw owner funds failed");

        emit ExecutorPaymentClaimed(msg.sender, amount);
        registry.announce("ExecutorPaymentClaimed");
    }

    /**
     * @notice Transfers ownership of a proxy from this contract to the project owner.
     *
     * @param _referenceName Reference name that corresponds to the proxy.
     * @param _newOwner      Address of the project owner that is receiving ownership of the proxy.
     */
    function transferProxyOwnership(
        string memory _referenceName,
        address _newOwner
    ) public onlyOwner {
        require(activeBundleId == bytes32(0), "ChugSplashManager: bundle is currently active");

        // Get the proxy type that corresponds to this reference name.
        bytes32 proxyType = proxyTypes[_referenceName];
        address payable proxy;
        if (proxyType == bytes32(0)) {
            // Use a default proxy if no proxy type has been set by the project owner.
            proxy = getDefaultProxyAddress(_referenceName);
        } else {
            proxy = proxies[_referenceName];

            // Set the `proxyTypes` and `proxies` mappings back to their default values.
            proxyTypes[_referenceName] = bytes32(0);
            proxies[_referenceName] = payable(address(0));
        }

        // Get the adapter that corresponds to this proxy type.
        address adapter = registry.adapters(proxyType);

        // Delegatecall the adapter to change ownership of the proxy.
        (bool success, ) = adapter.delegatecall(
            abi.encodeCall(IProxyAdapter.changeProxyAdmin, (proxy, _newOwner))
        );
        require(success, "ChugSplashManager: delegatecall to change proxy admin failed");

        emit ProxyOwnershipTransferred(_referenceName, proxy, proxyType, _newOwner, _referenceName);
        registry.announce("ProxyOwnershipTransferred");
    }

    /**
     * @notice Assigns a custom proxy to the specified reference name to replace the default proxy
     *         used by ChugSplash. This allows project owners to plug their existing proxies into
     *         ChugSplash in a fully opt-in manner. Only callable by this contract's owner.
     *
     * @param _referenceName String reference name.
     * @param _proxy         Address of the non-standard proxy.
     * @param _proxyType     The proxy's type.
     */
    function setProxyToReferenceName(
        string memory _referenceName,
        address payable _proxy,
        bytes32 _proxyType
    ) external onlyOwner {
        require(
            activeBundleId == bytes32(0),
            "ChugSplashManager: cannot change proxy while bundle is active"
        );
        require(_proxy != address(0), "ChugSplashManager: proxy cannot be address(0)");

        proxies[_referenceName] = _proxy;
        proxyTypes[_referenceName] = _proxyType;

        emit ProxySetToReferenceName(_referenceName, _proxy, _proxyType, _referenceName);
        registry.announceWithData("ProxySetToReferenceName", abi.encodePacked(_proxy));
    }

    /**
     * @notice Allows the project owner to withdraw all funds in this contract minus the debt
     *         owed to the executor. Cannot be called when there is an active bundle.
     */
    function withdrawOwnerETH() external onlyOwner {
        require(
            activeBundleId == bytes32(0),
            "ChugSplashManager: cannot withdraw funds while bundle is active"
        );

        uint256 amount = address(this).balance - totalDebt;
        (bool success, ) = payable(msg.sender).call{ value: amount }(new bytes(0));
        require(success, "ChugSplashManager: call to withdraw owner funds failed");

        emit OwnerWithdrewETH(msg.sender, amount);
        registry.announce("OwnerWithdrewETH");
    }

    /**
     * @notice Allows the owner of this contract to add a proposer.
     *
     * @param _proposer Address of the proposer to add.
     */
    function addProposer(address _proposer) external onlyOwner {
        require(proposers[_proposer] == false, "ChugSplashManager: proposer was already added");

        proposers[_proposer] = true;

        emit ProposerAdded(_proposer, msg.sender);
        registry.announce("ProposerAdded");
    }

    /**
     * @notice Allows the owner of this contract to remove a proposer.
     *
     * @param _proposer Address of the proposer to remove.
     */
    function removeProposer(address _proposer) external onlyOwner {
        require(proposers[_proposer] == true, "ChugSplashManager: proposer was already removed");

        proposers[_proposer] = false;

        emit ProposerRemoved(_proposer, msg.sender);
        registry.announce("ProposerRemoved");
    }

    /**
     * @notice Allows anyone to send ETH to this contract.
     */
    receive() external payable {
        emit ETHDeposited(msg.sender, msg.value);
        registry.announce("ETHDeposited");
    }

    /**
     * @notice Deploys an implementation contract, which will later be set as the proxy's
     *         implementation address. Note that we wait to set the proxy's implementation address
     *         until the very last call of the bundle to avoid a situation where end-users are
     *         interacting with a proxy whose storage has not fully been initialized.
     *
     * @param _referenceName Reference name that corresponds to the implementation.
     * @param _code          Creation bytecode of the implementation contract.
     */
    function _deployImplementation(string memory _referenceName, bytes memory _code) internal {
        // Calculate the salt for the Create2 call. This salt ensures that there are no address
        // collisions since each bundle ID can only be executed once, and each reference name is
        // unique within that bundle.
        bytes32 salt = keccak256(abi.encode(activeBundleId, bytes(_referenceName)));

        // Get the expected address of the implementation contract.
        address expectedImplementation = Create2.compute(address(this), salt, _code);

        address implementation;
        assembly {
            implementation := create2(0x0, add(_code, 0x20), mload(_code), salt)
        }

        // Could happen if insufficient gas is supplied to this transaction, should not happen
        // otherwise. If there's a situation in which this could happen other than a standard OOG,
        // then this would halt the entire contract. TODO: Make sure this cannot happen in any case
        // other than OOG.
        require(
            expectedImplementation == implementation,
            "ChugSplashManager: implementation was not deployed correctly"
        );

        // Map the implementation's salt to its newly deployed address.
        implementations[salt] = implementation;

        emit ImplementationDeployed(_referenceName, implementation, activeBundleId, _referenceName);
        registry.announce("ImplementationDeployed");
    }

    /**
     * @notice Modifies a storage slot within the proxy contract.
     *
     * @param _proxy   Address of the proxy.
     * @param _adapter Address of the adapter for this proxy.
     * @param _key     Storage key to modify.
     * @param _value   New value for the storage key.
     */
    function _setProxyStorage(
        address payable _proxy,
        address _adapter,
        bytes32 _key,
<<<<<<< HEAD
        bytes32 _value
    ) internal {
        // Delegatecall the adapter to upgrade the proxy's implementation to be the ProxyUpdater,
        // and call `setStorage` on the proxy.
        console.log('g');
        _upgradeProxyToAndCall(
            _proxy,
            _adapter,
            proxyUpdater,
            abi.encodeCall(ProxyUpdater.setStorage, (_key, _value))
        );

        console.log(registry.reverter());
        console.log('h');
        // Delegatecall the adapter to set the proxy's implementation back to the Reverter.
        _upgradeProxyTo(_proxy, _adapter, registry.reverter());
    }

    /**
     * @notice Delegatecalls an adapter to get the address of the proxy's implementation contract.
     *
     * @param _proxy   Address of the proxy.
     * @param _adapter Address of the adapter to use for the proxy.
     */
    function _getProxyImplementation(
        address payable _proxy,
        address _adapter
    ) internal returns (address) {
        (bool success, bytes memory implementationBytes) = _adapter.delegatecall(
            abi.encodeCall(IProxyAdapter.getProxyImplementation, (_proxy))
        );
        require(success, "ChugSplashManager: delegatecall to get proxy implementation failed");

        // Convert the implementation's type from bytes to address.
        address implementation;
        assembly {
            implementation := mload(add(implementationBytes, 32))
        }
        return implementation;
    }

    /**
     * @notice Delegatecalls an adapter to upgrade a proxy's implementation contract.
     *
     * @param _proxy          Address of the proxy to upgrade.
     * @param _adapter        Address of the adapter to use for the proxy.
     * @param _implementation Address to set as the proxy's new implementation contract.
     */
    function _upgradeProxyTo(
        address payable _proxy,
        address _adapter,
        address _implementation
    ) internal {
        (bool success, ) = _adapter.delegatecall(
            abi.encodeCall(IProxyAdapter.upgradeProxyTo, (_proxy, _implementation))
        );
        require(success, "ChugSplashManager: delegatecall to upgrade proxy failed");
    }

    /**
     * @notice Upgrade a proxy's implementation contract and delegatecall the proxy with encoded
     *         function data via an adapter.
     *
     * @param _proxy          Address of the proxy to upgrade.
     * @param _adapter        Address of the adapter to use for the proxy.
     * @param _implementation Address to set as the proxy's new implementation contract.
     * @param _data           Calldata to delegatecall the new implementation with.
     */
    function _upgradeProxyToAndCall(
        address payable _proxy,
        address _adapter,
        address _implementation,
        bytes memory _data
=======
        uint8 _offset,
        bytes memory _value
>>>>>>> 44e592e0
    ) internal {
        // Delegatecall the adapter to call `setStorage` on the proxy.
        (bool success, ) = _adapter.delegatecall(
            abi.encodeCall(IProxyAdapter.setStorage, (_proxy, _key, _offset, _value))
        );
        require(success, "ChugSplashManager: delegatecall to set storage failed");
    }

    /**
     * @notice Gets the code hash for a given account.
     *
     * @param _account Address of the account to get a code hash for.
     *
     * @return Code hash for the account.
     */
    function _getAccountCodeHash(address _account) internal view returns (bytes32) {
        bytes32 codeHash;
        assembly {
            codeHash := extcodehash(_account)
        }
        return codeHash;
    }
}<|MERGE_RESOLUTION|>--- conflicted
+++ resolved
@@ -311,12 +311,6 @@
 
     /**
      * @param _registry                  Address of the ChugSplashRegistry.
-<<<<<<< HEAD
-     * @param _proxyUpdater              Address of the ProxyUpdater.
-=======
-     * @param _name                      Name of the project this contract is managing.
-     * @param _owner                     Address of the project owner.
->>>>>>> 44e592e0
      * @param _executionLockTime         Amount of time for an executor to completely execute a
      *                                   bundle after claiming it.
      * @param _ownerBondAmount           Amount that must be deposited in this contract in order to
@@ -326,12 +320,6 @@
      */
     constructor(
         ChugSplashRegistry _registry,
-<<<<<<< HEAD
-        address _proxyUpdater,
-=======
-        string memory _name,
-        address _owner,
->>>>>>> 44e592e0
         uint256 _executionLockTime,
         uint256 _ownerBondAmount,
         uint256 _executorPaymentPercentage
@@ -496,12 +484,7 @@
         ChugSplashAction[] memory _actions,
         uint256[] memory _actionIndexes,
         bytes32[][] memory _proofs
-<<<<<<< HEAD
-    ) public onlyExecutor {
-        console.log('a');
-=======
     ) public onlySelectedExecutor {
->>>>>>> 44e592e0
         for (uint256 i = 0; i < _actions.length; i++) {
             executeChugSplashAction(_actions[i], _actionIndexes[i], _proofs[i]);
         }
@@ -524,15 +507,6 @@
     ) public nonReentrant onlySelectedExecutor {
         uint256 initialGasLeft = gasleft();
 
-<<<<<<< HEAD
-        console.log('b');
-        require(
-            activeBundleId != bytes32(0),
-            "ChugSplashManager: no bundle has been approved for execution"
-        );
-
-=======
->>>>>>> 44e592e0
         ChugSplashBundleState storage bundle = _bundles[activeBundleId];
         console.logBytes32(activeBundleId);
         console.log('executions: ', bundle.executions.length);
@@ -601,18 +575,6 @@
             proxy = proxies[_action.referenceName];
         }
 
-<<<<<<< HEAD
-        if (_getProxyImplementation(proxy, adapter) != registry.reverter()) {
-            console.log('d');
-            // Set the proxy's implementation to be the Reverter. This ensures that end-users can't
-            // accidentally interact with a proxy that is in the process of being upgraded. Note
-            // that we use a Reverter contract instead of address(0) to support OpenZeppelin's
-            // `TransparentUpgradeableProxy`, whose `upgradeTo` call reverts if the implementation
-            // is not a contract.
-            _upgradeProxyTo(proxy, adapter, registry.reverter());
-            console.log('e');
-        }
-=======
         // Set the proxy's implementation to be the Updater. Updaters ensure that only the
         // ChugSplashManager can interact with a proxy that is in the process of being updated. Note
         // that we use the Updater contract to provide a generic interface for updating a variety of
@@ -621,7 +583,6 @@
             abi.encodeCall(IProxyAdapter.initiateExecution, (proxy, updater))
         );
         require(success, "ChugSplashManager: delegatecall to set storage failed");
->>>>>>> 44e592e0
 
         // Mark the action as executed and update the total number of executed actions.
         bundle.actionsExecuted++;
@@ -631,18 +592,11 @@
         if (_action.actionType == ChugSplashActionType.DEPLOY_IMPLEMENTATION) {
             _deployImplementation(_action.referenceName, _action.data);
         } else if (_action.actionType == ChugSplashActionType.SET_STORAGE) {
-<<<<<<< HEAD
-            console.log('f');
-            console.log(_action.referenceName);
-            (bytes32 key, bytes32 val) = abi.decode(_action.data, (bytes32, bytes32));
-            _setProxyStorage(proxy, adapter, key, val);
-=======
             (bytes32 key, uint8 offset, bytes memory val) = abi.decode(
                 _action.data,
                 (bytes32, uint8, bytes)
             );
             _setProxyStorage(proxy, adapter, key, offset, val);
->>>>>>> 44e592e0
         } else {
             revert("ChugSplashManager: attemped setImplementation action in wrong function");
         }
@@ -1034,84 +988,8 @@
         address payable _proxy,
         address _adapter,
         bytes32 _key,
-<<<<<<< HEAD
-        bytes32 _value
-    ) internal {
-        // Delegatecall the adapter to upgrade the proxy's implementation to be the ProxyUpdater,
-        // and call `setStorage` on the proxy.
-        console.log('g');
-        _upgradeProxyToAndCall(
-            _proxy,
-            _adapter,
-            proxyUpdater,
-            abi.encodeCall(ProxyUpdater.setStorage, (_key, _value))
-        );
-
-        console.log(registry.reverter());
-        console.log('h');
-        // Delegatecall the adapter to set the proxy's implementation back to the Reverter.
-        _upgradeProxyTo(_proxy, _adapter, registry.reverter());
-    }
-
-    /**
-     * @notice Delegatecalls an adapter to get the address of the proxy's implementation contract.
-     *
-     * @param _proxy   Address of the proxy.
-     * @param _adapter Address of the adapter to use for the proxy.
-     */
-    function _getProxyImplementation(
-        address payable _proxy,
-        address _adapter
-    ) internal returns (address) {
-        (bool success, bytes memory implementationBytes) = _adapter.delegatecall(
-            abi.encodeCall(IProxyAdapter.getProxyImplementation, (_proxy))
-        );
-        require(success, "ChugSplashManager: delegatecall to get proxy implementation failed");
-
-        // Convert the implementation's type from bytes to address.
-        address implementation;
-        assembly {
-            implementation := mload(add(implementationBytes, 32))
-        }
-        return implementation;
-    }
-
-    /**
-     * @notice Delegatecalls an adapter to upgrade a proxy's implementation contract.
-     *
-     * @param _proxy          Address of the proxy to upgrade.
-     * @param _adapter        Address of the adapter to use for the proxy.
-     * @param _implementation Address to set as the proxy's new implementation contract.
-     */
-    function _upgradeProxyTo(
-        address payable _proxy,
-        address _adapter,
-        address _implementation
-    ) internal {
-        (bool success, ) = _adapter.delegatecall(
-            abi.encodeCall(IProxyAdapter.upgradeProxyTo, (_proxy, _implementation))
-        );
-        require(success, "ChugSplashManager: delegatecall to upgrade proxy failed");
-    }
-
-    /**
-     * @notice Upgrade a proxy's implementation contract and delegatecall the proxy with encoded
-     *         function data via an adapter.
-     *
-     * @param _proxy          Address of the proxy to upgrade.
-     * @param _adapter        Address of the adapter to use for the proxy.
-     * @param _implementation Address to set as the proxy's new implementation contract.
-     * @param _data           Calldata to delegatecall the new implementation with.
-     */
-    function _upgradeProxyToAndCall(
-        address payable _proxy,
-        address _adapter,
-        address _implementation,
-        bytes memory _data
-=======
         uint8 _offset,
         bytes memory _value
->>>>>>> 44e592e0
     ) internal {
         // Delegatecall the adapter to call `setStorage` on the proxy.
         (bool success, ) = _adapter.delegatecall(
