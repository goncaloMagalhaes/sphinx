--- conflicted
+++ resolved
@@ -167,12 +167,6 @@
 
 const chugsplashManagerConstructorArgValues = [
   CHUGSPLASH_REGISTRY_PROXY_ADDRESS,
-<<<<<<< HEAD
-  PROXY_UPDATER_ADDRESS,
-=======
-  'Root Manager',
-  OWNER_MULTISIG_ADDRESS,
->>>>>>> 44e592e0
   EXECUTION_LOCK_TIME,
   OWNER_BOND_AMOUNT,
   EXECUTOR_PAYMENT_PERCENTAGE,
