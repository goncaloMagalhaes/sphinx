--- conflicted
+++ resolved
@@ -10,14 +10,11 @@
 } from '@eth-optimism/common-ts'
 import { ethers } from 'ethers'
 import {
-<<<<<<< HEAD
   ChugSplashManagerABI,
   ChugSplashRecorderABI,
   CHUGSPLASH_RECORDER_ADDRESS,
-=======
   ChugSplashRegistryABI,
   CHUGSPLASH_REGISTRY_PROXY_ADDRESS,
->>>>>>> aa9e04aa
 } from '@chugsplash/contracts'
 import {
   initializeChugSplash,
@@ -193,11 +190,7 @@
     integration?: Integration,
     remoteExecution: boolean = true
   ) {
-<<<<<<< HEAD
-    const { provider, wallet, recorder } = this.state
-=======
-    const { provider, registry } = this.state
->>>>>>> aa9e04aa
+    const { provider, recorder } = this.state
 
     const latestBlockNumber = await provider.getBlockNumber()
 
