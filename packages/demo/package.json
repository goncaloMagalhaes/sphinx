{
  "private": true,
  "name": "@chugsplash/demo",
  "version": "0.4.5",
  "description": "ChugSplash demo",
  "main": "dist/index",
  "types": "dist/index",
  "files": [
    "dist/*"
  ],
  "scripts": {
    "build": "yarn build:contracts && yarn build:ts",
    "build:ts": "tsc -p ./tsconfig.json",
    "build:contracts": "hardhat compile",
    "clean": "rimraf dist/ ./tsconfig.tsbuildinfo",
    "test:coverage": "echo 'no tests'",
    "lint": "yarn lint:fix && yarn lint:check",
    "lint:check": "yarn lint:contracts:check && yarn lint:ts:check",
    "lint:fix": "yarn lint:contracts:fix && yarn lint:ts:fix",
    "lint:ts:check": "eslint .",
    "lint:ts:fix": "yarn lint:ts:check --fix",
    "lint:contracts:check": "yarn solhint -f table 'contracts/**/*.sol'",
    "lint:contracts:fix": "prettier --write 'contracts/**/*.sol'",
    "pre-commit": "lint-staged"
  },
  "homepage": "https://github.com/smartcontracts/chugsplash/tree/develop/packages/demo#readme",
  "license": "MIT",
  "author": "Kelvin Fichter",
  "repository": {
    "type": "git",
    "url": "https://github.com/smartcontracts/chugsplash.git"
  },
  "devDependencies": {
    "@eth-optimism/contracts": "^0.5.29",
    "@eth-optimism/core-utils": "^0.10.1",
    "@nomiclabs/hardhat-ethers": "^2.0.6",
    "@openzeppelin/contracts": "^4.6.0",
    "@openzeppelin/contracts-upgradeable": "^4.6.0",
    "@rari-capital/solmate": "7.0.0-alpha.3",
    "chai": "^4.3.6",
    "dotenv": "^16.0.3",
    "ethers": "^5.6.9",
    "hardhat": "^2.9.9",
    "solhint": "^3.3.6",
    "solhint-plugin-prettier": "^0.0.5"
  },
  "dependencies": {
<<<<<<< HEAD
    "@0xsequence/create3": "https://github.com/0xsequence/create3",
=======
>>>>>>> f936b088
    "@chugsplash/contracts": "^0.6.0",
    "@chugsplash/core": "^0.8.0",
    "@chugsplash/plugins": "^0.13.0",
    "@types/node": "^18.0.0",
    "solidity-ast": "^0.4.46"
  }
}<|MERGE_RESOLUTION|>--- conflicted
+++ resolved
@@ -45,10 +45,6 @@
     "solhint-plugin-prettier": "^0.0.5"
   },
   "dependencies": {
-<<<<<<< HEAD
-    "@0xsequence/create3": "https://github.com/0xsequence/create3",
-=======
->>>>>>> f936b088
     "@chugsplash/contracts": "^0.6.0",
     "@chugsplash/core": "^0.8.0",
     "@chugsplash/plugins": "^0.13.0",
