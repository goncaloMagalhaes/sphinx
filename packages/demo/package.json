{
  "private": true,
  "name": "@chugsplash/demo",
  "version": "0.4.3",
  "description": "ChugSplash demo",
  "main": "dist/index",
  "types": "dist/index",
  "files": [
    "dist/*"
  ],
  "scripts": {
    "build": "yarn build:contracts && yarn build:ts",
    "build:ts": "tsc -p ./tsconfig.json",
    "build:contracts": "hardhat compile",
    "clean": "rimraf dist/ ./tsconfig.tsbuildinfo",
    "test:coverage": "echo 'no tests'",
    "lint": "yarn lint:fix && yarn lint:check",
    "lint:check": "yarn lint:contracts:check && yarn lint:ts:check",
    "lint:fix": "yarn lint:contracts:fix && yarn lint:ts:fix",
    "lint:ts:check": "eslint .",
    "lint:ts:fix": "yarn lint:ts:check --fix",
    "lint:contracts:check": "yarn solhint -f table 'contracts/**/*.sol'",
    "lint:contracts:fix": "prettier --write 'contracts/**/*.sol'",
    "pre-commit": "lint-staged"
  },
  "homepage": "https://github.com/smartcontracts/chugsplash/tree/develop/packages/demo#readme",
  "license": "MIT",
  "author": "Kelvin Fichter",
  "repository": {
    "type": "git",
    "url": "https://github.com/smartcontracts/chugsplash.git"
  },
  "devDependencies": {
    "@eth-optimism/contracts": "^0.5.29",
    "@eth-optimism/core-utils": "^0.10.1",
    "@nomiclabs/hardhat-ethers": "^2.0.6",
    "@openzeppelin/contracts": "^4.6.0",
    "@openzeppelin/contracts-upgradeable": "^4.6.0",
    "@rari-capital/solmate": "7.0.0-alpha.3",
    "chai": "^4.3.6",
    "dotenv": "^16.0.3",
    "ethers": "^5.6.9",
    "hardhat": "^2.9.9",
    "solhint": "^3.3.6",
    "solhint-plugin-prettier": "^0.0.5"
  },
  "dependencies": {
<<<<<<< HEAD
    "@chugsplash/contracts": "^0.4.2",
    "@chugsplash/core": "^0.5.0",
    "@chugsplash/plugins": "^0.10.0",
=======
    "@chugsplash/core": "^0.6.0",
    "@chugsplash/plugins": "^0.11.0",
>>>>>>> 44e592e0
    "@types/node": "^18.0.0"
  }
}<|MERGE_RESOLUTION|>--- conflicted
+++ resolved
@@ -45,14 +45,8 @@
     "solhint-plugin-prettier": "^0.0.5"
   },
   "dependencies": {
-<<<<<<< HEAD
-    "@chugsplash/contracts": "^0.4.2",
-    "@chugsplash/core": "^0.5.0",
-    "@chugsplash/plugins": "^0.10.0",
-=======
     "@chugsplash/core": "^0.6.0",
     "@chugsplash/plugins": "^0.11.0",
->>>>>>> 44e592e0
     "@types/node": "^18.0.0"
   }
 }