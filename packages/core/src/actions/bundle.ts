--- conflicted
+++ resolved
@@ -271,35 +271,6 @@
   )
 }
 
-<<<<<<< HEAD
-export const bundleLocal = async (
-  provider: providers.Provider,
-  parsedConfig: ParsedChugSplashConfig,
-  artifactPaths: ArtifactPaths,
-  integration: Integration
-): Promise<ChugSplashBundles> => {
-  const artifacts: ConfigArtifacts = {}
-  for (const referenceName of Object.keys(parsedConfig.contracts)) {
-    const artifact = readContractArtifact(
-      artifactPaths[referenceName].contractArtifactPath,
-      integration
-    )
-    const buildInfo = readBuildInfo(
-      artifactPaths[referenceName].buildInfoPath,
-      artifact.sourceName
-    )
-
-    artifacts[referenceName] = {
-      buildInfo,
-      artifact,
-    }
-  }
-
-  return makeBundlesFromConfig(provider, parsedConfig, artifacts)
-}
-
-=======
->>>>>>> f3608aec
 export const makeBundlesFromConfig = async (
   provider: providers.Provider,
   parsedConfig: ParsedChugSplashConfig,
