import * as path from 'path'
import * as fs from 'fs'

import * as semver from 'semver'
import {
  utils,
  constants,
  Signer,
  Wallet,
  Contract,
  providers,
  ethers,
  PayableOverrides,
  BigNumber,
} from 'ethers'
import {
  ProxyArtifact,
  ChugSplashRegistryABI,
  ChugSplashManagerABI,
  ChugSplashManagerProxyArtifact,
  CHUGSPLASH_REGISTRY_PROXY_ADDRESS,
  ProxyABI,
<<<<<<< HEAD
  TRANSPARENT_PROXY_TYPE_HASH,
  ROOT_CHUGSPLASH_MANAGER_PROXY_ADDRESS,
=======
  OZ_TRANSPARENT_PROXY_TYPE_HASH,
  OZ_UUPS_PROXY_TYPE_HASH,
  OZ_UUPS_UPDATER_ADDRESS,
>>>>>>> 44e592e0
} from '@chugsplash/contracts'
import { TransactionRequest } from '@ethersproject/abstract-provider'
import { remove0x } from '@eth-optimism/core-utils'
import yesno from 'yesno'
import ora from 'ora'
import { assertStorageUpgradeSafe } from '@openzeppelin/upgrades-core'

import {
  CanonicalChugSplashConfig,
  ExternalProxyType,
  externalProxyTypes,
  ParsedChugSplashConfig,
  ParsedConfigVariable,
  ParsedContractConfig,
  ParsedContractConfigs,
  UserConfigVariable,
} from './config/types'
import {
  BuildInfo,
  ChugSplashActionBundle,
  ChugSplashActionType,
  ContractArtifact,
  ContractASTNode,
  readStorageLayout,
} from './actions'
import { Integration, keywords } from './constants'
import 'core-js/features/array/at'
import { getLatestDeployedStorageLayout } from './deployed'
import { FoundryContractArtifact } from './types'
import {
  ArtifactPaths,
  CompilerOutputSources,
  SolidityStorageLayout,
} from './languages/solidity/types'

export const computeBundleId = (
  bundleRoot: string,
  bundleSize: number,
  configUri: string
): string => {
  return utils.keccak256(
    utils.defaultAbiCoder.encode(
      ['bytes32', 'uint256', 'string'],
      [bundleRoot, bundleSize, configUri]
    )
  )
}

export const writeSnapshotId = async (
  provider: ethers.providers.JsonRpcProvider,
  networkName: string,
  deploymentFolderPath: string
) => {
  const snapshotId = await provider.send('evm_snapshot', [])
  const networkPath = path.join(deploymentFolderPath, networkName)
  if (!fs.existsSync(networkPath)) {
    fs.mkdirSync(networkPath, { recursive: true })
  }
  const snapshotIdPath = path.join(networkPath, '.snapshotId')
  fs.writeFileSync(snapshotIdPath, snapshotId)
}

export const createDeploymentFolderForNetwork = (
  networkName: string,
  deploymentFolderPath: string
) => {
  const networkPath = path.join(deploymentFolderPath, networkName)
  if (!fs.existsSync(networkPath)) {
    fs.mkdirSync(networkPath, { recursive: true })
  }
}

export const writeDeploymentArtifact = (
  networkName: string,
  deploymentFolderPath: string,
  artifact: any,
  referenceName: string
) => {
  const artifactPath = path.join(
    deploymentFolderPath,
    networkName,
    `${referenceName}.json`
  )
  fs.writeFileSync(artifactPath, JSON.stringify(artifact, null, '\t'))
}

/**
 * Returns the address of a default proxy used by ChugSplash, which is calculated as a function of
 * the projectName and the corresponding contract's reference name. Note that a default proxy will
 * NOT be used if the user defines their own proxy address in the ChugSplash config via the `proxy`
 * attribute.
 *
 * @param projectName Name of the ChugSplash project.
 * @param referenceName Reference name of the contract that corresponds to the proxy.
 * @returns Address of the default EIP-1967 proxy used by ChugSplash.
 */
export const getDefaultProxyAddress = (
  projectName: string,
  referenceName: string
): string => {
  // const chugSplashManagerAddress = getChugSplashManagerAddress(projectName)
  const chugSplashManagerAddress = getChugSplashManagerProxyAddress(projectName)

  return utils.getCreate2Address(
    chugSplashManagerAddress,
    utils.keccak256(utils.toUtf8Bytes(referenceName)),
    utils.solidityKeccak256(
      ['bytes', 'bytes'],
      [
        ProxyArtifact.bytecode,
        utils.defaultAbiCoder.encode(['address'], [chugSplashManagerAddress]),
      ]
    )
  )
}

export const checkIsUpgrade = async (
  provider: ethers.providers.Provider,
  parsedConfig: ParsedChugSplashConfig
): Promise<boolean | string> => {
  for (const [referenceName, contractConfig] of Object.entries(
    parsedConfig.contracts
  )) {
    if (await isContractDeployed(contractConfig.proxy, provider)) {
      return referenceName
    }
  }
  return false
}

export const getChugSplashManagerProxyAddress = (projectName: string) => {
  if (projectName === 'ChugSplash') {
    return ROOT_CHUGSPLASH_MANAGER_PROXY_ADDRESS
  } else {
    return utils.getCreate2Address(
      CHUGSPLASH_REGISTRY_PROXY_ADDRESS,
      utils.solidityKeccak256(['string'], [projectName]),
      utils.solidityKeccak256(
        ['bytes', 'bytes'],
        [
          ChugSplashManagerProxyArtifact.bytecode,
          utils.defaultAbiCoder.encode(
            ['address', 'address'],
            [
              CHUGSPLASH_REGISTRY_PROXY_ADDRESS,
              CHUGSPLASH_REGISTRY_PROXY_ADDRESS,
            ]
          ),
        ]
      )
    )
  }
}

/**
 * Registers a new ChugSplash project.
 *
 * @param Provider Provider corresponding to the signer that will execute the transaction.
 * @param projectName Name of the created project.
 * @param projectOwner Owner of the ChugSplashManager contract deployed by this call.
 * @returns True if the project was registered for the first time in this call, and false if the
 * project was already registered by the caller.
 */
export const registerChugSplashProject = async (
  provider: providers.JsonRpcProvider,
  signer: Signer,
  signerAddress: string,
  projectName: string,
  projectOwner: string
): Promise<boolean> => {
  const ChugSplashRegistry = getChugSplashRegistry(signer)

  if (
    (await ChugSplashRegistry.projects(projectName)) === constants.AddressZero
  ) {
    await (
      await ChugSplashRegistry.register(
        projectName,
        projectOwner,
        await getGasPriceOverrides(provider)
      )
    ).wait()
    return true
  } else {
    const existingProjectOwner = await getProjectOwnerAddress(
      signer,
      projectName
    )
    if (existingProjectOwner !== signerAddress) {
      throw new Error(`Project already owned by: ${existingProjectOwner}.`)
    } else {
      return false
    }
  }
}

export const getProjectOwnerAddress = async (
  signer: Signer,
  projectName: string
): Promise<string> => {
  const ChugSplashManager = getChugSplashManager(signer, projectName)

  const ownershipTransferredEvents = await ChugSplashManager.queryFilter(
    ChugSplashManager.filters.OwnershipTransferred()
  )

  const latestEvent = ownershipTransferredEvents.at(-1)

  if (latestEvent === undefined) {
    throw new Error(`Could not find OwnershipTransferred event.`)
  } else if (latestEvent.args === undefined) {
    throw new Error(`No args found for OwnershipTransferred event.`)
  }

  // Get the most recent owner from the list of events
  const projectOwner = latestEvent.args.newOwner

  return projectOwner
}

export const getChugSplashRegistry = (
  signerOrProvider: Signer | providers.Provider
): Contract => {
  return new Contract(
    // CHUGSPLASH_REGISTRY_ADDRESS,
    CHUGSPLASH_REGISTRY_PROXY_ADDRESS,
    ChugSplashRegistryABI,
    signerOrProvider
  )
}

export const getChugSplashManager = (signer: Signer, projectName: string) => {
  return new Contract(
    getChugSplashManagerProxyAddress(projectName),
    ChugSplashManagerABI,
    signer
  )
}

export const getChugSplashManagerReadOnly = (
  provider: providers.Provider,
  projectName: string
) => {
  return new Contract(
    getChugSplashManagerProxyAddress(projectName),
    ChugSplashManagerABI,
    provider
  )
}

export const getChugSplashManagerImplementationAddress = async (
  signer: Signer
): Promise<string> => {
  const ChugSplashRegistryProxy = getChugSplashRegistry(signer)
  const managerImplementationAddress =
    await ChugSplashRegistryProxy.managerImplementation()
  return managerImplementationAddress
}

export const chugsplashLog = (text: string, silent: boolean) => {
  if (!silent) {
    console.log(text)
  }
}

export const displayProposerTable = (proposerAddresses: string[]) => {
  const proposers = {}
  proposerAddresses.forEach((address, i) => {
    proposers[i + 1] = {
      Address: address,
    }
  })
  console.table(proposers)
}

export const displayDeploymentTable = (
  parsedConfig: ParsedChugSplashConfig,
  silent: boolean
) => {
  if (!silent) {
    const deployments = {}
    Object.entries(parsedConfig.contracts).forEach(
      ([referenceName, contractConfig], i) => {
        const contractName = contractConfig.contract.includes(':')
          ? contractConfig.contract.split(':').at(-1)
          : contractConfig.contract
        deployments[i + 1] = {
          'Reference Name': referenceName,
          Contract: contractName,
          Address: contractConfig.proxy,
        }
      }
    )
    console.table(deployments)
  }
}

export const generateFoundryTestArtifacts = (
  parsedConfig: ParsedChugSplashConfig
): FoundryContractArtifact[] => {
  const artifacts: {
    referenceName: string
    contractName: string
    contractAddress: string
  }[] = []
  Object.entries(parsedConfig.contracts).forEach(
    ([referenceName, contractConfig], i) =>
      (artifacts[i] = {
        referenceName,
        contractName: contractConfig.contract.split(':')[1],
        contractAddress: contractConfig.proxy,
      })
  )
  return artifacts
}

export const claimExecutorPayment = async (
  executor: Wallet,
  ChugSplashManager: Contract
) => {
  const executorDebt = await ChugSplashManager.debt(executor.address)
  if (executorDebt.gt(0)) {
    await (
      await ChugSplashManager.claimExecutorPayment(
        await getGasPriceOverrides(executor.provider)
      )
    ).wait()
  }
}

export const getProxyAt = (signer: Signer, proxyAddress: string): Contract => {
  return new Contract(proxyAddress, ProxyABI, signer)
}

export const getCurrentChugSplashActionType = (
  bundle: ChugSplashActionBundle,
  actionsExecuted: ethers.BigNumber
): ChugSplashActionType => {
  return bundle.actions[actionsExecuted.toNumber()].action.actionType
}

export const isProposer = async (
  provider: providers.Provider,
  projectName: string,
  address: string
): Promise<boolean> => {
  const ChugSplashManager = getChugSplashManagerReadOnly(provider, projectName)
  return ChugSplashManager.proposers(address)
}

export const isContractDeployed = async (
  address: string,
  provider: providers.Provider
): Promise<boolean> => {
  return (await provider.getCode(address)) !== '0x'
}

export const formatEther = (
  amount: ethers.BigNumber,
  decimals: number
): string => {
  return parseFloat(ethers.utils.formatEther(amount)).toFixed(decimals)
}

export const readCanonicalConfig = (
  canonicalConfigFolderPath: string,
  configUri: string
): CanonicalChugSplashConfig => {
  const ipfsHash = configUri.replace('ipfs://', '')
  // Check that the file containing the canonical config exists.
  const canonicalConfigFilePath = path.join(
    canonicalConfigFolderPath,
    `${ipfsHash}.json`
  )
  if (!fs.existsSync(canonicalConfigFilePath)) {
    throw new Error(`Could not find cached canonical config file at:
${canonicalConfigFilePath}`)
  }

  return JSON.parse(fs.readFileSync(canonicalConfigFilePath, 'utf8'))
}

export const writeCanonicalConfig = (
  canonicalConfigFolderPath: string,
  configUri: string,
  canonicalConfig: CanonicalChugSplashConfig
) => {
  const ipfsHash = configUri.replace('ipfs://', '')

  // Create the canonical config folder if it doesn't already exist.
  if (!fs.existsSync(canonicalConfigFolderPath)) {
    fs.mkdirSync(canonicalConfigFolderPath)
  }

  // Write the canonical config to the local file system. It will exist in a JSON file that has the
  // config URI as its name.
  fs.writeFileSync(
    path.join(canonicalConfigFolderPath, `${ipfsHash}.json`),
    JSON.stringify(canonicalConfig, null, 2)
  )
}

export const getEIP1967ProxyImplementationAddress = async (
  provider: providers.Provider,
  proxyAddress: string
): Promise<string> => {
  // keccak256('eip1967.proxy.implementation')) - 1
  // See: https://eips.ethereum.org/EIPS/eip-1967#specification
  const implStorageKey =
    '0x360894a13ba1a3210667c828492db98dca3e2076cc3735a920a3ca505d382bbc'

  const encodedImplAddress = await provider.getStorageAt(
    proxyAddress,
    implStorageKey
  )
  const [decoded] = ethers.utils.defaultAbiCoder.decode(
    ['address'],
    encodedImplAddress
  )
  return decoded
}

export const getEIP1967ProxyAdminAddress = async (
  provider: providers.Provider,
  proxyAddress: string
): Promise<string> => {
  // See: https://eips.ethereum.org/EIPS/eip-1967#specification
  const ownerStorageKey =
    '0xb53127684a568b3173ae13b9f8a6016e243e63b6e8ee1178d6a717850b5d6103'

  const [ownerAddress] = ethers.utils.defaultAbiCoder.decode(
    ['address'],
    await provider.getStorageAt(proxyAddress, ownerStorageKey)
  )
  return ownerAddress
}

/**
 * Overrides an object's gas price settings to support EIP-1559 transactions if EIP-1559 is
 * supported by the network. This only overrides the default behavior on Goerli, where transactions
 * sent via Alchemy or Infura do not yet support EIP-1559 gas pricing, despite the fact that
 * `maxFeePerGas` and `maxPriorityFeePerGas` are defined.
 *
 * @param provider Provider object.
 * @param overridden The object whose gas price settings will be overridden.
 * @returns The object whose gas price settings will be overridden.
 */
export const getGasPriceOverrides = async (
  provider: ethers.providers.Provider,
  overridden: PayableOverrides | TransactionRequest = {}
): Promise<PayableOverrides | TransactionRequest> => {
  const { maxFeePerGas, maxPriorityFeePerGas } = await provider.getFeeData()

  if (
    BigNumber.isBigNumber(maxFeePerGas) &&
    BigNumber.isBigNumber(maxPriorityFeePerGas)
  ) {
    overridden.maxFeePerGas = maxFeePerGas
    overridden.maxPriorityFeePerGas = maxPriorityFeePerGas
  }

  return overridden
}

export const isProjectRegistered = async (
  signer: Signer,
  projectName: string
) => {
  const ChugSplashRegistry = getChugSplashRegistry(signer)
  const chugsplashManagerAddress = getChugSplashManagerProxyAddress(projectName)
  const isRegistered: boolean = await ChugSplashRegistry.managers(
    chugsplashManagerAddress
  )
  return isRegistered
}

export const isDefaultProxy = async (
  provider: providers.Provider,
  proxyAddress: string
): Promise<boolean> => {
  const ChugSplashRegistry = getChugSplashRegistry(provider)

  const actionExecutedEvents = await ChugSplashRegistry.queryFilter(
    ChugSplashRegistry.filters.EventAnnouncedWithData(
      'DefaultProxyDeployed',
      null,
      proxyAddress
    )
  )

  return actionExecutedEvents.length === 1
}

/**
 * Since both UUPS and Transparent proxies use the same interface we use a helper function to check that. This wrapper is intended to
 * keep the code clear by providing separate functions for checking UUPS and Transparent proxies.
 *
 * @param provider JSON RPC provider corresponding to the current project owner.
 * @param contractAddress Address of the contract to check the interface of
 * @returns
 */
export const isTransparentProxy = async (
  provider: providers.Provider,
  proxyAddress: string
): Promise<boolean> => {
  // We don't consider default proxies to be transparent proxies, even though they share the same
  // interface.
  if ((await isDefaultProxy(provider, proxyAddress)) === true) {
    return false
  }

  // Check if the contract bytecode contains the expected interface
  const bytecode = await provider.getCode(proxyAddress)
  if (!(await bytecodeContainsEIP1967Interface(bytecode))) {
    return false
  }

  // Fetch proxy owner address from storage slot defined by EIP-1967
  const ownerAddress = await getEIP1967ProxyAdminAddress(provider, proxyAddress)

  // If proxy owner is not a valid address, then proxy type is incompatible
  if (!ethers.utils.isAddress(ownerAddress)) {
    return false
  }

  return true
}

/**
 * Checks if the passed in proxy contract points to an implementation address which implements the minimum requirements to be
 * a ChugSplash compatible UUPS proxy.
 *
 * @param provider JSON RPC provider corresponding to the current project owner.
 * @param proxyAddress Address of the proxy contract. Since this is a UUPS proxy, we check the interface of the implementation function.
 * @returns
 */
export const isUUPSProxy = async (
  provider: providers.Provider,
  proxyAddress: string
): Promise<boolean> => {
  const implementationAddress = await getEIP1967ProxyImplementationAddress(
    provider,
    proxyAddress
  )

  // Check if the contract bytecode contains the expected interface
  const bytecode = await provider.getCode(implementationAddress)
  if (!(await bytecodeContainsUUPSInterface(bytecode))) {
    return false
  }

  // Fetch proxy owner address from storage slot defined by EIP-1967
  const ownerAddress = await getEIP1967ProxyAdminAddress(
    provider,
    implementationAddress
  )

  // If proxy owner is not a valid address, then proxy type is incompatible
  if (!ethers.utils.isAddress(ownerAddress)) {
    return false
  }

  return true
}

const bytecodeContainsUUPSInterface = async (
  bytecode: string
): Promise<boolean> => {
  return bytecodeContainsInterface(bytecode, ['upgradeTo'])
}

const bytecodeContainsEIP1967Interface = async (
  bytecode: string
): Promise<boolean> => {
  return bytecodeContainsInterface(bytecode, [
    'implementation',
    'admin',
    'upgradeTo',
    'changeAdmin',
  ])
}

/**
 * @param bytecode The bytecode of the contract to check the interface of.
 * @returns True if the contract contains the expected interface and false if not.
 */
const bytecodeContainsInterface = async (
  bytecode: string,
  checkFunctions: string[]
): Promise<boolean> => {
  // Fetch proxy bytecode and check if it contains the expected EIP-1967 function definitions
  const iface = new ethers.utils.Interface(ProxyABI)
  for (const func of checkFunctions) {
    const sigHash = remove0x(iface.getSighash(func))
    if (!bytecode.includes(sigHash)) {
      return false
    }
  }
  return true
}

export const getProxyTypeHash = async (
  provider: providers.Provider,
  proxyAddress: string
): Promise<string> => {
  if (await isDefaultProxy(provider, proxyAddress)) {
    return ethers.constants.HashZero
  } else if (await isUUPSProxy(provider, proxyAddress)) {
    return OZ_UUPS_PROXY_TYPE_HASH
  } else if (await isTransparentProxy(provider, proxyAddress)) {
    return OZ_TRANSPARENT_PROXY_TYPE_HASH
  } else {
    throw new Error(`Unsupported proxy type for proxy: ${proxyAddress}`)
  }
}

export const setProxiesToReferenceNames = async (
  provider: providers.Provider,
  ChugSplashManager: ethers.Contract,
  contractConfigs: ParsedContractConfigs
): Promise<void> => {
  for (const [referenceName, contractConfig] of Object.entries(
    contractConfigs
  )) {
    if ((await provider.getCode(contractConfig.proxy)) === '0x') {
      continue
    }

    const currProxyTypeHash = await ChugSplashManager.proxyTypes(referenceName)
    const actualProxyTypeHash = await getProxyTypeHash(
      provider,
      contractConfig.proxy
    )
    if (currProxyTypeHash !== actualProxyTypeHash) {
      await ChugSplashManager.setProxyToReferenceName(
        referenceName,
        contractConfig.proxy,
        actualProxyTypeHash
      )
    }
  }
}

export const assertValidParsedChugSplashFile = async (
  provider: providers.Provider,
  parsedConfig: ParsedChugSplashConfig,
  artifactPaths: ArtifactPaths,
  integration: Integration,
  remoteExecution: boolean,
  canonicalConfigFolderPath: string,
  skipStorageCheck: boolean,
  confirm: boolean,
  spinner?: ora.Ora
) => {
  // Determine if the deployment is an upgrade
  const projectName = parsedConfig.options.projectName
  spinner?.start(
    `Checking if ${projectName} is a fresh deployment or upgrade...`
  )

  const chugSplashManagerAddress = getChugSplashManagerProxyAddress(
    parsedConfig.options.projectName
  )

  const requiresOwnershipTransfer: {
    name: string
    proxyAddress: string
    currentAdminAddress: string
  }[] = []
  let isUpgrade: boolean = false
  for (const [referenceName, contractConfig] of Object.entries(
    parsedConfig.contracts
  )) {
    if ((await provider.getCode(contractConfig.proxy)) !== '0x') {
<<<<<<< HEAD
      const proxyAdmin = await getEIP1967ProxyAdminAddress(
        provider,
        contractConfig.proxy
      )
      if (proxyAdmin !== chugSplashManagerAddress) {
        requiresOwnershipTransfer.push({
          name: referenceName,
          proxyAddress: contractConfig.proxy,
          currentAdminAddress: proxyAdmin,
        })
      }

=======
>>>>>>> 44e592e0
      isUpgrade = true

      if (contractConfig.proxyType === 'oz-uups') {
        // We must manually check that the ChugSplashManager can call the UUPS proxy's `upgradeTo`
        // function because OpenZeppelin UUPS proxies can implement arbitrary access control
        // mechanisms.
        const chugsplashManager = new ethers.VoidSigner(
          chugSplashManagerAddress,
          provider
        )
        const UUPSProxy = new ethers.Contract(
          contractConfig.proxy,
          ProxyABI,
          chugsplashManager
        )
        try {
          // Attempt to staticcall the `upgradeTo` function on the proxy from the
          // ChugSplashManager's address. Note that it's necessary for us to set the proxy's
          // implementation to an OpenZeppelin UUPS ProxyUpdater contract to ensure that:
          // 1. The new implementation is deployed on every network. Otherwise, the call will revert
          //    due to this check:
          //    https://github.com/OpenZeppelin/openzeppelin-contracts/blob/master/contracts/proxy/ERC1967/ERC1967Upgrade.sol#L44
          // 2. The new implementation has a public `proxiableUUID()` function. Otherwise, the call
          //    will revert due to this check:
          //    https://github.com/OpenZeppelin/openzeppelin-contracts-upgradeable/blob/dd8ca8adc47624c5c5e2f4d412f5f421951dcc25/contracts/proxy/ERC1967/ERC1967UpgradeUpgradeable.sol#L91
          await UUPSProxy.callStatic.upgradeTo(OZ_UUPS_UPDATER_ADDRESS)
        } catch (e) {
          // The ChugSplashManager does not have permission to call the `upgradeTo` function on the
          // proxy, which means the user must grant it permission via whichever access control
          // mechanism the UUPS proxy uses.
          requiresOwnershipTransfer.push({
            name: referenceName,
            address: contractConfig.proxy,
          })
        }
      } else {
        const proxyAdmin = await getEIP1967ProxyAdminAddress(
          provider,
          contractConfig.proxy
        )

        if (proxyAdmin !== chugSplashManagerAddress) {
          requiresOwnershipTransfer.push({
            name: referenceName,
            address: contractConfig.proxy,
          })
        }
      }
    }
  }

  if (requiresOwnershipTransfer.length > 0) {
    throw new Error(
      `Detected proxy contracts which are not managed by ChugSplash:` +
        `${requiresOwnershipTransfer.map(
          ({ name, proxyAddress, currentAdminAddress }) =>
            `\n${name}: ${proxyAddress} | Current admin: ${currentAdminAddress}`
        )}

If you are using any Transparent proxies, you must transfer ownership of each to ChugSplash using the following command:
npx hardhat chugsplash-transfer-ownership --network <network> --config-path <path> --proxy <proxyAddress>

If you are using any UUPS proxies, you must give your ChugSplashManager contract ${chugSplashManagerAddress}
permission to call the 'upgradeTo' function on each of them.
      `
    )
  }

  if (isUpgrade) {
    for (const [referenceName, contractConfig] of Object.entries(
      parsedConfig.contracts
    )) {
      const isProxyDeployed =
        (await provider.getCode(contractConfig.proxy)) !== '0x'
      // We could check for the `skipStorageCheck` in the outer for-loop, but this makes it easy to
      // support more granular storage layout config options in the future.
      if (isProxyDeployed) {
        const currStorageLayout = await getLatestDeployedStorageLayout(
          provider,
          referenceName,
          contractConfig.proxy,
          remoteExecution,
          canonicalConfigFolderPath
        )
        const newStorageLayout = readStorageLayout(
          contractConfig.contract,
          artifactPaths,
          integration
        )

        assertStorageCompatiblePreserveKeywords(
          contractConfig,
          currStorageLayout,
          newStorageLayout
        )

        if (parsedConfig.options.skipStorageCheck !== true) {
          // Run OpenZeppelin's storage slot checker.
          assertStorageUpgradeSafe(
            currStorageLayout as any,
            newStorageLayout as any,
            false
          )
        }
      }

      // Check new UUPS implementations include a public `upgradeTo` function. This ensures that the
      // user will be able to upgrade the proxy in the future.
      if (contractConfig.proxyType === 'oz-uups') {
        const artifact = readContractArtifact(
          artifactPaths,
          contractConfig.contract,
          integration
        )
        const containsPublicUpgradeTo = artifact.abi.some(
          (fragment) =>
            fragment.name === 'upgradeTo' &&
            fragment.inputs.length === 1 &&
            fragment.inputs[0].type === 'address'
        )
        if (!containsPublicUpgradeTo) {
          throw new Error(
            `Contract ${referenceName} proxy type is marked as UUPS, but the new implementation\n` +
              `no longer has a public 'upgradeTo(address)' function. You must include this function \n` +
              `or you will no longer be able to upgrade this contract.`
          )
        }
      }
    }

    spinner?.succeed(`${projectName} is a valid upgrade.`)

    if (!confirm) {
      // Confirm upgrade with user
      const userConfirmed = await yesno({
        question: `Prior deployment(s) detected for project ${projectName}. Would you like to perform an upgrade? (y/n)`,
      })
      if (!userConfirmed) {
        throw new Error(`User denied upgrade.`)
      }
    }
  } else {
    spinner?.succeed(`${projectName} is a fresh deployment.`)

    for (const contractConfig of Object.values(parsedConfig.contracts)) {
      // Throw an error if the 'preserve' keyword is set to a variable's value in the
      // ChugSplash file. This keyword is only allowed for upgrades.
      if (variableContainsPreserveKeyword(contractConfig.variables)) {
        throw new Error(
          `Detected the '{preserve}' keyword in a fresh deployment. This keyword is reserved for\n` +
            `upgrades only. Please remove all instances of it in your ChugSplash file.`
        )
      }
    }
  }
}

export const isExternalProxyType = (
  proxyType: string
): proxyType is ExternalProxyType => {
  return externalProxyTypes.includes(proxyType)
}

export const isPreserveKeyword = (
  variableValue: ParsedConfigVariable
): boolean => {
  if (
    typeof variableValue === 'string' &&
    // Remove whitespaces from the variable, then lowercase it
    variableValue.replace(/\s+/g, '').toLowerCase() === keywords.preserve
  ) {
    return true
  } else {
    return false
  }
}

export const variableContainsPreserveKeyword = (
  variable: ParsedConfigVariable
): boolean => {
  if (isPreserveKeyword(variable)) {
    return true
  } else if (Array.isArray(variable)) {
    for (const element of variable) {
      if (variableContainsPreserveKeyword(element)) {
        return true
      }
    }
    return false
  } else if (typeof variable === 'object') {
    for (const varValue of Object.values(variable)) {
      if (variableContainsPreserveKeyword(varValue)) {
        return true
      }
    }
    return false
  } else if (
    typeof variable === 'boolean' ||
    typeof variable === 'number' ||
    typeof variable === 'string'
  ) {
    return false
  } else {
    throw new Error(
      `Detected unknown variable type, ${typeof variable}, for variable: ${variable}.`
    )
  }
}

/**
 * Throws an error if the given variable contains any invalid contract references. Specifically,
 * it'll throw an error if any of the following conditions occur:
 *
 * 1. There are any leading spaces before '{{', or any trailing spaces after '}}'. This ensures the
 * template string converts into a valid address when it's parsed. If there are any leading or
 * trailing spaces in an address, `ethers.utils.isAddress` will return false.
 *
 * 2. The contract reference is not included in the array of valid contract references.
 *
 * @param variable Config variable defined by the user.
 * @param referenceNames Valid reference names for this ChugSplash file.
 */
export const assertValidContractReferences = (
  variable: UserConfigVariable,
  referenceNames: string[]
) => {
  if (
    typeof variable === 'string' &&
    variable.includes('{{') &&
    variable.includes('}}')
  ) {
    if (!variable.startsWith('{{')) {
      throw new Error(
        `Contract reference cannot contain leading spaces before '{{' : ${variable}`
      )
    }
    if (!variable.endsWith('}}')) {
      throw new Error(
        `Contract reference cannot contain trailing spaces: ${variable}`
      )
    }

    const contractReference = variable.substring(2, variable.length - 2).trim()

    if (!referenceNames.includes(contractReference)) {
      throw new Error(
        `Invalid contract reference: ${variable}.\n` +
          `Did you misspell this contract reference, or forget to define a contract with this reference name?`
      )
    }
  } else if (Array.isArray(variable)) {
    for (const element of variable) {
      assertValidContractReferences(element, referenceNames)
    }
  } else if (typeof variable === 'object') {
    for (const [varName, varValue] of Object.entries(variable)) {
      assertValidContractReferences(varName, referenceNames)
      assertValidContractReferences(varValue, referenceNames)
    }
  } else if (
    typeof variable === 'boolean' ||
    typeof variable === 'number' ||
    typeof variable === 'string'
  ) {
    return
  } else {
    throw new Error(
      `Detected unknown variable type, ${typeof variable}, for variable: ${variable}.`
    )
  }
}

export const assertValidContracts = (
  parsedConfig: ParsedChugSplashConfig,
  artifactPaths: ArtifactPaths
) => {
  for (const contractConfig of Object.values(parsedConfig.contracts)) {
    // Split the contract's fully qualified name into its source name and contract name.
    const [sourceName, contractName] = contractConfig.contract.split(':')
    const buildInfo = readBuildInfo(artifactPaths, contractConfig.contract)

    const sourceOutput = buildInfo.output.sources[sourceName]
    const childContractNode = sourceOutput.ast.nodes.find(
      (node) =>
        node.nodeType === 'ContractDefinition' && node.name === contractName
    )

    const parentContractNodeAstIds =
      childContractNode.linearizedBaseContracts.filter(
        (astId) => astId !== childContractNode.id
      )
    const parentContractNodes = getParentContractASTNodes(
      buildInfo.output.sources,
      parentContractNodeAstIds
    )

    // TODO: type
    const constructorNodes: Array<any> = []
    const immutableVarAstIds: { [astId: number]: boolean } = {}
    // Create a mapping of constructor node AST IDs to the corresponding contract's name. This is only used
    // for error messages when we parse the constructor nodes later.
    const constructorNodeContractNames: { [astId: number]: string } = {}
    for (const contractNode of parentContractNodes.concat([
      childContractNode,
    ])) {
      for (const node of contractNode.nodes) {
        if (node.kind === 'constructor') {
          constructorNodes.push(node)
          constructorNodeContractNames[node.id] = contractNode.name
        } else if (node.nodeType === 'VariableDeclaration') {
          if (node.mutability === 'mutable' && node.value !== undefined) {
            throw new Error(
              `User attempted to assign a value to a non-immutable state variable '${node.name}' in\n` +
                `the contract: ${contractNode.name}. This is not allowed because the value will not exist in\n` +
                `the upgradeable contract. Please remove the value in the contract and define it in your ChugSplash\n` +
                `file instead. You can also set '${node.name} to be a constant or immutable variable instead.`
            )
          }

          if (
            node.mutability === 'immutable' &&
            node.value !== undefined &&
            node.value.kind === 'functionCall'
          ) {
            throw new Error(
              `User attempted to assign the immutable variable '${node.name}' to the return value of a function call in\n` +
                `the contract: ${contractNode.name}. This is not allowed to ensure that ChugSplash is\n` +
                `deterministic. Please remove the function call.`
            )
          }

          if (node.mutability === 'immutable' && node.value === undefined) {
            immutableVarAstIds[node.id] = true
          }
        }
      }
    }

    for (const node of constructorNodes) {
      for (const statement of node.body.statements) {
        if (statement.nodeType !== 'ExpressionStatement') {
          throw new Error(
            `Detected an unallowed expression, '${statement.nodeType}', in the constructor of the\n` +
              `contract: ${
                constructorNodeContractNames[node.id]
              }. Only immutable variable assignments are allowed in\n` +
              `the constructor to ensure that ChugSplash can deterministically deploy your contracts.`
          )
        }

        if (statement.expression.nodeType !== 'Assignment') {
          const unallowedOperation: string =
            statement.expression.expression.name ?? statement.expression.kind
          throw new Error(
            `Detected an unallowed operation, '${unallowedOperation}', in the constructor of the\n` +
              `contract: ${
                constructorNodeContractNames[node.id]
              }. Only immutable variable assignments are allowed in\n` +
              `the constructor to ensure that ChugSplash can deterministically deploy your contracts.`
          )
        }

        if (
          immutableVarAstIds[
            statement.expression.leftHandSide.referencedDeclaration
          ] !== true
        ) {
          throw new Error(
            `Detected an assignment to a non-immutable variable, '${statement.expression.leftHandSide.name}', in the\n` +
              `constructor of the contract: ${
                constructorNodeContractNames[node.id]
              }. Only immutable variable assignments are allowed in\n` +
              `the constructor to ensure that ChugSplash can deterministically deploy your contracts.`
          )
        }

        if (statement.expression.rightHandSide.kind === 'functionCall') {
          throw new Error(
            `User attempted to assign the immutable variable '${statement.expression.leftHandSide.name}' to the return \n` +
              `value of a function call in the contract: ${
                constructorNodeContractNames[node.id]
              }. This is not allowed to ensure that\n` +
              `ChugSplash is deterministic. Please remove the function call.`
          )
        }
      }
    }
  }
}

export const getParentContractASTNodes = (
  compilerOutputSources: CompilerOutputSources,
  parentContractNodeAstIds: Array<number>
): Array<ContractASTNode> => {
  const parentContractNodes: Array<ContractASTNode> = []
  for (const source of Object.values(compilerOutputSources)) {
    for (const node of source.ast.nodes) {
      if (parentContractNodeAstIds.includes(node.id)) {
        parentContractNodes.push(node)
      }
    }
  }

  // Should never happen.
  if (parentContractNodes.length !== parentContractNodeAstIds.length) {
    throw new Error(
      `Expected ${parentContractNodeAstIds.length} parent contract AST nodes, but got ${parentContractNodes.length}.\n` +
        `Please report this error to ChugSplash.`
    )
  }

  return parentContractNodes
}

/**
 * Grabs the transaction hash of the transaction that completed the given bundle.
 *
 * @param ChugSplashManager ChugSplashManager contract instance.
 * @param bundleId ID of the bundle to look up.
 * @returns Transaction hash of the transaction that completed the bundle.
 */
export const getBundleCompletionTxnHash = async (
  ChugSplashManager: ethers.Contract,
  bundleId: string
): Promise<string> => {
  const events = await ChugSplashManager.queryFilter(
    ChugSplashManager.filters.ChugSplashBundleCompleted(bundleId)
  )

  // Might happen if we're asking for the event too quickly after completing the bundle.
  if (events.length === 0) {
    throw new Error(
      `no ChugSplashBundleCompleted event found for bundle ${bundleId}`
    )
  }

  // Shouldn't happen.
  if (events.length > 1) {
    throw new Error(
      `multiple ChugSplashBundleCompleted events found for bundle ${bundleId}`
    )
  }

  return events[0].transactionHash
}

/**
 * Retrieves an artifact by name from the local file system.
 *
 * @param name Contract name or fully qualified name.
 * @returns Artifact.
 */
export const readContractArtifact = (
  artifactPaths: ArtifactPaths,
  contract: string,
  integration: Integration
): ContractArtifact => {
  let contractArtifactPath: string
  if (artifactPaths[contract]) {
    contractArtifactPath = artifactPaths[contract].contractArtifactPath
  } else {
    // The contract must be a fully qualified name.
    const contractName = contract.split(':').at(-1)
    if (contractName === undefined) {
      throw new Error('Could not use contract name to get build info')
    } else {
      contractArtifactPath = artifactPaths[contractName].contractArtifactPath
    }
  }

  const artifact: ContractArtifact = JSON.parse(
    fs.readFileSync(contractArtifactPath, 'utf8')
  )

  if (integration === 'hardhat') {
    return artifact
  } else if (integration === 'foundry') {
    return parseFoundryArtifact(artifact)
  } else {
    throw new Error('Unknown integration')
  }
}

/**
 * Reads the build info from the local file system.
 *
 * @param artifactPaths ArtifactPaths object.
 * @param fullyQualifiedName Fully qualified name of the contract.
 * @returns BuildInfo object.
 */
export const readBuildInfo = (
  artifactPaths: ArtifactPaths,
  fullyQualifiedName: string
): BuildInfo => {
  const [sourceName, contractName] = fullyQualifiedName.split(':')
  const { buildInfoPath } =
    artifactPaths[fullyQualifiedName] ?? artifactPaths[contractName]
  const buildInfo: BuildInfo = JSON.parse(
    fs.readFileSync(buildInfoPath, 'utf8')
  )

  const contractOutput = buildInfo.output.contracts[sourceName][contractName]
  const sourceNodes = buildInfo.output.sources[sourceName].ast.nodes

  if (!semver.satisfies(buildInfo.solcVersion, '>=0.4.x <0.9.x')) {
    throw new Error(
      `Storage layout for Solidity version ${buildInfo.solcVersion} not yet supported. Sorry!`
    )
  }

  if (!('storageLayout' in contractOutput)) {
    throw new Error(
      `Storage layout for ${fullyQualifiedName} not found. Did you forget to set the storage layout
compiler option in your hardhat config? Read more:
https://github.com/ethereum-optimism/smock#note-on-using-smoddit`
    )
  }

  addEnumMembersToStorageLayout(
    contractOutput.storageLayout,
    contractName,
    sourceNodes
  )

  return buildInfo
}

export const addEnumMembersToStorageLayout = (
  storageLayout: SolidityStorageLayout,
  contractName: string,
  sourceNodes: any
): SolidityStorageLayout => {
  // If no vars are defined or all vars are immutable, then storageLayout.types will be null and we can just return
  if (storageLayout.types === null) {
    return storageLayout
  }

  for (const layoutType of Object.values(storageLayout.types)) {
    if (layoutType.label.startsWith('enum')) {
      const canonicalVarName = layoutType.label.substring(5)
      for (const contractNode of sourceNodes) {
        if (contractNode.canonicalName === contractName) {
          for (const node of contractNode.nodes) {
            if (node.canonicalName === canonicalVarName) {
              layoutType.members = node.members.map((member) => member.name)
            }
          }
        }
      }
    }
  }
  return storageLayout
}

/**
 * Retrieves artifact info from foundry artifacts and returns it in hardhat compatible format.
 *
 * @param artifact Raw artifact object.
 * @returns ContractArtifact
 */
export const parseFoundryArtifact = (artifact: any): ContractArtifact => {
  const abi = artifact.abi
  const bytecode = artifact.bytecode.object

  const compilationTarget = artifact.metadata.settings.compilationTarget
  const sourceName = Object.keys(compilationTarget)[0]
  const contractName = compilationTarget[sourceName]

  return { abi, bytecode, sourceName, contractName }
}

export const assertStorageCompatiblePreserveKeywords = (
  contractConfig: ParsedContractConfig,
  currStorageLayout: SolidityStorageLayout,
  newStorageLayout: SolidityStorageLayout
) => {
  for (const newStorageObj of newStorageLayout.storage) {
    const varName = newStorageObj.label
    if (variableContainsPreserveKeyword(contractConfig.variables[varName])) {
      const currStorageObj = currStorageLayout.storage.find(
        (storageObj) => storageObj.label === varName
      )

      if (currStorageObj === undefined) {
        throw new Error(
          `The variable "${varName}" contains the '{preserve}' keyword, but "${varName}" does not exist in \n` +
            `the previous storage layout. Please remove the '{preserve}' keyword from this variable.`
        )
      }

      if (newStorageObj.slot !== currStorageObj.slot) {
        throw new Error(
          `The variable "${varName}" contains the '{preserve}' keyword, but "${varName}" exists at a different \n` +
            `storage slot position in the previous storage layout. Please put "${varName}" at the same storage \n` +
            `position or remove the '{preserve}' keyword from this variable.`
        )
      }

      if (newStorageObj.offset !== currStorageObj.offset) {
        throw new Error(
          `The variable "${varName}" contains the '{preserve}' keyword, but "${varName}" exists at a different \n` +
            `storage slot offset in the previous storage layout. Please put "${varName}" at the same storage \n` +
            `position or remove the '{preserve}' keyword from this variable.`
        )
      }

      if (newStorageObj.type !== currStorageObj.type) {
        throw new Error(
          `The variable "${varName}" contains the '{preserve}' keyword, but "${varName}" exists as a different \n` +
            `type in the previous storage layout. Please remove the '{preserve}' keyword from this variable or \n` +
            `change its type back to: ${currStorageObj.type}.`
        )
      }
    }
  }
}<|MERGE_RESOLUTION|>--- conflicted
+++ resolved
@@ -20,14 +20,10 @@
   ChugSplashManagerProxyArtifact,
   CHUGSPLASH_REGISTRY_PROXY_ADDRESS,
   ProxyABI,
-<<<<<<< HEAD
-  TRANSPARENT_PROXY_TYPE_HASH,
   ROOT_CHUGSPLASH_MANAGER_PROXY_ADDRESS,
-=======
   OZ_TRANSPARENT_PROXY_TYPE_HASH,
   OZ_UUPS_PROXY_TYPE_HASH,
   OZ_UUPS_UPDATER_ADDRESS,
->>>>>>> 44e592e0
 } from '@chugsplash/contracts'
 import { TransactionRequest } from '@ethersproject/abstract-provider'
 import { remove0x } from '@eth-optimism/core-utils'
@@ -702,21 +698,6 @@
     parsedConfig.contracts
   )) {
     if ((await provider.getCode(contractConfig.proxy)) !== '0x') {
-<<<<<<< HEAD
-      const proxyAdmin = await getEIP1967ProxyAdminAddress(
-        provider,
-        contractConfig.proxy
-      )
-      if (proxyAdmin !== chugSplashManagerAddress) {
-        requiresOwnershipTransfer.push({
-          name: referenceName,
-          proxyAddress: contractConfig.proxy,
-          currentAdminAddress: proxyAdmin,
-        })
-      }
-
-=======
->>>>>>> 44e592e0
       isUpgrade = true
 
       if (contractConfig.proxyType === 'oz-uups') {
