--- conflicted
+++ resolved
@@ -216,10 +216,6 @@
   signer: Signer,
   signerAddress: string,
   organizationID: string,
-<<<<<<< HEAD
-=======
-  projectName: string,
->>>>>>> 08d11e1d
   projectOwner: string,
   allowManagedProposals: boolean
 ): Promise<boolean> => {
