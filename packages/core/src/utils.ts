--- conflicted
+++ resolved
@@ -50,11 +50,10 @@
   ParsedChugSplashConfig,
   ParsedContractConfig,
   ContractKind,
-  UserConfigVariable,
-  UserConfigVariables,
   UserContractConfig,
   ParsedConfigVariables,
   ConfigArtifacts,
+  ParsedConfigVariable,
 } from './config/types'
 import { ChugSplashActionBundle, ChugSplashActionType } from './actions/types'
 import {
@@ -353,7 +352,6 @@
             ? contractConfig.proxy
             : getContractAddress(
                 managerAddress,
-                referenceName,
                 contractConfig.constructorArgs,
                 artifact
               )
@@ -815,7 +813,6 @@
  */
 export const getContractAddress = (
   managerAddress: string,
-  referenceName: string,
   constructorArgs: ParsedConfigVariables,
   artifact: ContractArtifact
 ): string => {
@@ -823,12 +820,7 @@
 
   const creationCodeWithConstructorArgs = getCreationCodeWithConstructorArgs(
     bytecode,
-<<<<<<< HEAD
     constructorArgs,
-    referenceName,
-=======
-    constructorArgs ?? {},
->>>>>>> a3c91b90
     abi
   )
 
@@ -840,14 +832,14 @@
 }
 
 export const getConstructorArgs = (
-  constructorArgs: UserConfigVariables,
+  constructorArgs: ParsedConfigVariables,
   abi: Array<Fragment>
 ): {
   constructorArgTypes: Array<string>
-  constructorArgValues: UserConfigVariable[]
+  constructorArgValues: Array<ParsedConfigVariable>
 } => {
   const constructorArgTypes: Array<string> = []
-  const constructorArgValues: Array<UserConfigVariable> = []
+  const constructorArgValues: Array<ParsedConfigVariable> = []
 
   const constructorFragment = abi.find(
     (fragment) => fragment.type === 'constructor'
@@ -858,9 +850,8 @@
   }
 
   constructorFragment.inputs.forEach((input) => {
-    const constructorArgValue = constructorArgs[input.name]
     constructorArgTypes.push(input.type)
-    constructorArgValues.push(constructorArgValue)
+    constructorArgValues.push(constructorArgs[input.name])
   })
 
   return { constructorArgTypes, constructorArgValues }
@@ -868,13 +859,8 @@
 
 export const getCreationCodeWithConstructorArgs = (
   bytecode: string,
-  constructorArgs: UserConfigVariables,
-<<<<<<< HEAD
-  referenceName: string,
+  constructorArgs: ParsedConfigVariables,
   abi: ContractArtifact['abi']
-=======
-  abi: any
->>>>>>> a3c91b90
 ): string => {
   const { constructorArgTypes, constructorArgValues } = getConstructorArgs(
     constructorArgs,
@@ -1234,16 +1220,6 @@
         buildInfo.output.contracts[sourceName][contractName]
 
       if (contractOutput !== undefined) {
-<<<<<<< HEAD
-=======
-        const creationCodeWithConstructorArgs =
-          getCreationCodeWithConstructorArgs(
-            add0x(contractOutput.evm.bytecode.object),
-            contractConfig.constructorArgs,
-            contractOutput.abi
-          )
-
->>>>>>> a3c91b90
         artifacts[referenceName] = {
           buildInfo,
           artifact: {
