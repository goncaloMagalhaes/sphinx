/* Imports: External */
import * as path from 'path'

import * as Handlebars from 'handlebars'
import { BigNumber, ethers, providers } from 'ethers'
import {
  astDereferencer,
  ASTDereferencer,
  srcDecoder,
  isNodeType,
  findAll,
} from 'solidity-ast/utils'
import { remove0x } from '@eth-optimism/core-utils'
import { Fragment, ParamType } from 'ethers/lib/utils'
import {
  assertStorageUpgradeSafe,
  StorageLayout,
  UpgradeableContractErrorReport,
} from '@openzeppelin/upgrades-core'
import { ProxyABI } from '@sphinx/contracts'
import { getDetailedLayout } from '@openzeppelin/upgrades-core/dist/storage/layout'
import yesno from 'yesno'
import { ContractDefinition, Expression } from 'solidity-ast'

import {
  SolidityStorageLayout,
  SolidityStorageObj,
  SolidityStorageType,
  CompilerOutput,
} from '../languages/solidity/types'
import {
  isUserContractKind,
  getEIP1967ProxyAdminAddress,
  getOpenZeppelinUpgradableContract,
  isEqualType,
  getOpenZeppelinValidationOpts,
  sphinxLog,
  isDataHexString,
  getCreationCodeWithConstructorArgs,
  getDeployedCreationCodeWithArgsHash,
  getPreviousConfigUri,
  getSphinxRegistryReadOnly,
  getSphinxManagerReadOnly,
  isLocalNetwork,
  isOpenZeppelinContractKind,
  readBuildInfo,
  fetchAndCacheCompilerConfig,
  getConfigArtifactsRemote,
  isProjectRegistered,
  getDuplicateElements,
} from '../utils'
import {
  ParsedConfigVariable,
  UserContractConfig,
  UserConfigVariable,
  UserConfigVariables,
  ParsedConfigVariables,
  ParsedContractConfig,
  ContractConfigCache,
  ContractKindEnum,
  DeploymentRevert,
  ImportCache,
  GetConfigArtifacts,
  ConfigCache,
  ConfigArtifacts,
  UserSphinxConfig,
  ParsedConfigWithOptions,
  UserConfigOptions,
  ParsedContractConfigs,
  ParsedConfig,
  UserConfigWithOptions,
  ParsedConfigOptions,
  ParsedOwnerConfig,
  UserConfig,
} from './types'
import { CONTRACT_SIZE_LIMIT, Keyword, keywords } from '../constants'
import {
  getStorageType,
  extendStorageLayout,
  isKeyword,
  variableContainsKeyword,
  getMinimumCompilerInput,
  getMinimumCompilerOutput,
} from '../languages'
import {
  recursiveLayoutIterator,
  VariableHandlers,
  VariableHandler,
  VariableHandlerProps,
  buildMappingStorageObj,
} from '../languages/solidity/iterator'
import { SphinxRuntimeEnvironment, FailureAction } from '../types'
import { getStorageLayout } from '../actions/artifacts'
import { OZ_UUPS_UPDATER_ADDRESS, getSphinxManagerAddress } from '../addresses'
import { resolveNetworkName } from '../messages'
import { getTargetAddress, getTargetSalt, toContractKindEnum } from './utils'
<<<<<<< HEAD
=======
import { readUserSphinxConfig } from '../config'
import { SUPPORTED_MAINNETS, SUPPORTED_TESTNETS } from '../networks'
>>>>>>> add33736

export class ValidationError extends Error {
  constructor(message: string) {
    super(message)
    this.name = 'ValidationError'
  }
}

let validationErrors = false

const logValidationError = (
  logLevel: 'warning' | 'error',
  title: string,
  lines: string[],
  silent: boolean,
  stream: NodeJS.WritableStream
) => {
  if (logLevel === 'error') {
    validationErrors = true
  }
  sphinxLog(logLevel, title, lines, silent, stream)
}

/**
 * Reads a Sphinx config file, then parses and validates the selected projects inside of it.
 * This is meant to be used for configs that contain an 'options' field. Configs that contain only a
 * single owner for the purpose of deploying locally should call `getParsedConfigWithOptions` instead of
 * this function.
 *
 * @param configPath Path to the Sphinx config file.
 * @param projects The project name(s) to parse. This function will only validate these projects.
 * The returned parsed config will not include any other projects in the config file.
 * @param deployerAddress Address of the SphinxManager. Note that this may not be calculable
 * based on the config file because the owners may have changed after the
 * SphinxManager was deployed, which would alter its Create2 address. However, if the
 * owners haven't changed, then this address can be calculated locally.
 * @param authAddress Address of the SphinxAuth contract. Note that the same caveat applies
 * here as for the `deployerAddress` parameter.
 *
 * @returns The parsed Sphinx config file.
 */
export const getParsedConfigWithOptions = async (
  userConfig: UserConfigWithOptions,
  deployerAddress: string,
  isTestnet: boolean,
  provider: providers.JsonRpcProvider,
  cre: SphinxRuntimeEnvironment,
  getConfigArtifacts: GetConfigArtifacts,
  failureAction: FailureAction = FailureAction.EXIT
): Promise<{
  parsedConfig: ParsedConfigWithOptions
  configArtifacts: ConfigArtifacts
  configCache: ConfigCache
}> => {
  // Just in case, we reset the global validation errors flag before parsing
  validationErrors = false

  if (!userConfig.project) {
    logValidationError(
      'error',
      `Config is missing a 'project' field.`,
      [],
      cre.silent,
      cre.stream
    )
  }

  assertValidConfigOptions(userConfig.options, cre, failureAction)

  const parsedConfigOptions = parseConfigOptions(userConfig.options, isTestnet)

  const configArtifacts = await getConfigArtifacts(userConfig.contracts)

  const contractConfigs = getUnvalidatedContractConfigs(
    userConfig,
    configArtifacts,
    cre,
    failureAction,
    deployerAddress
  )

  const parsedConfig: ParsedConfigWithOptions = {
    deployer: deployerAddress,
    options: parsedConfigOptions,
    contracts: contractConfigs,
    project: userConfig.project,
  }

  const configCache = await getConfigCache(
    provider,
    contractConfigs,
    configArtifacts,
    getSphinxRegistryReadOnly(provider),
    getSphinxManagerReadOnly(deployerAddress, provider)
  )

  await postParsingValidation(
    provider,
    parsedConfig,
    configArtifacts,
    cre,
    configCache,
    failureAction
  )

  return { parsedConfig, configArtifacts, configCache }
}

/**
 * Gets a Sphinx config file, then parses and validates the selected projects inside of it.
 * This is meant to be used for configs that are only using Sphinx to deploy locally. Configs
 * that contain options should call `getParsedConfigWithOptions` instead.
 *
 * @param configPath Path to the Sphinx config file.
 * @param projects The project name(s) to parse. This function will only validate these projects.
 * The returned parsed config will not include any other projects in the config file.
 * @returns The parsed Sphinx config file.
 */
export const getParsedConfig = async (
  userConfig: UserConfig,
  provider: providers.JsonRpcProvider,
  cre: SphinxRuntimeEnvironment,
  getConfigArtifacts: GetConfigArtifacts,
  ownerAddress: string,
  failureAction: FailureAction = FailureAction.EXIT
): Promise<{
  parsedConfig: ParsedConfig
  configArtifacts: ConfigArtifacts
  configCache: ConfigCache
}> => {
  // Just in case, we reset the global validation errors flag before parsing
  validationErrors = false

  if (!userConfig.project) {
    logValidationError(
      'error',
      `Config is missing a 'project' field.`,
      [],
      cre.silent,
      cre.stream
    )
  }

  if (userConfig.options) {
    logValidationError(
      'error',
      `Config with an 'options' field cannot be used with this function.`,
      [],
      cre.silent,
      cre.stream
    )
  }

  if (!ethers.utils.isAddress(ownerAddress)) {
    logValidationError(
      'error',
      `The owner address is invalid: ${ownerAddress}.`,
      [],
      cre.silent,
      cre.stream
    )
  }

  const deployerAddress = getSphinxManagerAddress(
    ownerAddress,
    userConfig.project
  )

  const configArtifacts = await getConfigArtifacts(userConfig.contracts)

  const contractConfigs = getUnvalidatedContractConfigs(
    userConfig,
    configArtifacts,
    cre,
    failureAction,
    deployerAddress
  )

  const parsedConfig: ParsedOwnerConfig = {
    owner: ownerAddress,
    contracts: contractConfigs,
    project: userConfig.project,
    deployer: deployerAddress,
  }

  const configCache = await getConfigCache(
    provider,
    contractConfigs,
    configArtifacts,
    getSphinxRegistryReadOnly(provider),
    getSphinxManagerReadOnly(deployerAddress, provider)
  )

  await postParsingValidation(
    provider,
    parsedConfig,
    configArtifacts,
    cre,
    configCache,
    failureAction
  )

  return { parsedConfig, configArtifacts, configCache }
}

export const isEmptySphinxConfig = (configFileName: string): boolean => {
  delete require.cache[require.resolve(path.resolve(configFileName))]
  // eslint-disable-next-line @typescript-eslint/no-var-requires
  const config = require(path.resolve(configFileName))
  return Object.keys(config).length === 0
}

/**
 * Validates a Sphinx config file.
 *
 * @param config Config file to validate.
 */
export const assertValidUserConfig = (
  config: UserSphinxConfig,
  cre: SphinxRuntimeEnvironment,
  failureAction: FailureAction
) => {
  const validReferenceNames = Object.keys(config.contracts)

  for (const [referenceName, contractConfig] of Object.entries(
    config.contracts
  )) {
    // Block people from accidentally using templates in contract names.
    if (referenceName.includes('{') || referenceName.includes('}')) {
      logValidationError(
        'error',
        `Cannot use template strings in reference names: ${referenceName}`,
        [],
        cre.silent,
        cre.stream
      )
    }

    // Block people from accidentally using templates in contract names.
    if (
      contractConfig.contract.includes('{') ||
      contractConfig.contract.includes('}')
    ) {
      logValidationError(
        'error',
        `Cannot use template strings in contract name: ${contractConfig.contract}`,
        [],
        cre.silent,
        cre.stream
      )
    }

    // Make sure addresses are valid.
    if (
      contractConfig.address !== undefined &&
      !ethers.utils.isAddress(contractConfig.address)
    ) {
      logValidationError(
        'error',
        `Address for ${referenceName} is not valid: ${contractConfig.address}`,
        [],
        cre.silent,
        cre.stream
      )
    }

    // Make sure that the user-defined contract kind is valid.
    if (
      contractConfig.kind !== undefined &&
      isUserContractKind(contractConfig.kind) === false
    ) {
      logValidationError(
        'error',
        `Contract kind for ${referenceName} is not valid ${contractConfig.kind}`,
        [],
        cre.silent,
        cre.stream
      )
    }

    if (
      contractConfig.address !== undefined &&
      contractConfig.kind === undefined
    ) {
      logValidationError(
        'error',
        `User included an 'address' field for ${referenceName}, but did not include a 'kind' field.\nPlease include both or neither.`,
        [],
        cre.silent,
        cre.stream
      )
    } else if (
      contractConfig.address === undefined &&
      contractConfig.kind !== undefined &&
      contractConfig.kind !== 'immutable' &&
      contractConfig.kind !== 'proxy'
    ) {
      logValidationError(
        'error',
        `User included an external proxy 'kind' field for ${referenceName}, but did not include an 'address' field.\nPlease include both or neither.`,
        [],
        cre.silent,
        cre.stream
      )
    }

    if (
      contractConfig.previousBuildInfo !== undefined &&
      contractConfig.previousFullyQualifiedName === undefined
    ) {
      logValidationError(
        'error',
        `User included a 'previousBuildInfo' field in the Sphinx config file for ${contractConfig.contract}, but\ndid not include a 'previousFullyQualifiedName' field. Please include both or neither.`,
        [],
        cre.silent,
        cre.stream
      )
    } else if (
      contractConfig.previousBuildInfo === undefined &&
      contractConfig.previousFullyQualifiedName !== undefined
    ) {
      logValidationError(
        'error',
        `User included a 'previousFullyQualifiedName' field in the Sphinx config file for ${contractConfig.contract}, but\ndid not include a 'previousBuildInfo' field. Please include both or neither.`,
        [],
        cre.silent,
        cre.stream
      )
    }

    if (contractConfig.variables !== undefined) {
      // Check that all contract references in variables are valid.
      assertValidContractReferences(
        contractConfig,
        contractConfig.variables,
        validReferenceNames,
        cre
      )
    }

    if (contractConfig.constructorArgs !== undefined) {
      // Check that all contract references in constructor args are valid.
      assertValidContractReferences(
        contractConfig,
        contractConfig.constructorArgs,
        validReferenceNames,
        cre
      )
    }

    if (contractConfig.constructorArgs !== undefined) {
      // Check that the user did not use the 'preserve' keyword for constructor args.
      if (
        variableContainsKeyword(
          contractConfig.constructorArgs,
          keywords.preserve
        )
      ) {
        logValidationError(
          'error',
          `Detected the '{preserve}' keyword in the 'constructorArgs' field of your Sphinx config file. This \nkeyword can only be used in the 'variables' field. Please remove all instances of it in 'constructorArgs'.`,
          [],
          cre.silent,
          cre.stream
        )
      }
    }

    if (
      contractConfig.unsafeAllow?.flexibleConstructor === true &&
      contractConfig.kind !== 'immutable'
    ) {
      logValidationError(
        'error',
        `Detected the 'unsafeAllow.flexibleConstructor' field set to true in the Sphinx config file for proxied contract ${contractConfig.contract}. This field can only be used for non-proxied contracts. Please remove this field or set it to false.`,
        [],
        cre.silent,
        cre.stream
      )
    }

    if (contractConfig.kind !== 'immutable' && contractConfig.salt) {
      logValidationError(
        'error',
        `Detected a 'salt' field for the proxied contract ${referenceName} in the Sphinx config file. This field can only be used for non-proxied contracts.`,
        [],
        cre.silent,
        cre.stream
      )
    } else if (
      contractConfig.salt &&
      typeof contractConfig.salt !== 'string' &&
      typeof contractConfig.salt !== 'number'
    ) {
      logValidationError(
        'error',
        `The 'salt' field for ${referenceName} in the Sphinx config file must be a string or number.`,
        [],
        cre.silent,
        cre.stream
      )
    }
  }

  assertNoValidationErrors(failureAction)
}

const stringifyVariableType = (variable: UserConfigVariable) => {
  return Array.isArray(variable) ? 'array' : typeof variable
}

/**
 * Parses and validates the elements of an array. This function is used whenever the encoding of
 * the array is `inplace` (for fixed size arrays) or `dynamic_array`, but not `bytes`, which is
 * used for dynamic bytes and strings. Works recursively with the `parseAndValidateVariable` function.
 *
 * @param array Array to parse and validate.
 * @param storageObj Solidity compiler JSON output describing the layout for this array.
 * @param storageTypes Full list of storage types allowed.
 * @param nestedSlotOffset Not used, only included here because of the shared recursiveLayoutIterator structure.
 * @returns Array with it's elements converted into the correct type for the parsed sphinx config.
 */
export const parseArrayElements = (
  array: Array<UserConfigVariable>,
  storageObj: SolidityStorageObj,
  storageTypes: {
    [name: string]: SolidityStorageType
  },
  nestedSlotOffset: string,
  dereferencer: ASTDereferencer
): Array<ParsedConfigVariable> => {
  const elementType = getStorageType(
    storageObj.type,
    storageTypes,
    dereferencer
  ).base

  if (elementType === undefined) {
    throw new Error(
      `Could not encode array elements for: ${storageObj.label}. Please report this error to the developers, this should never happen.`
    )
  }

  // Arrays always start at a new storage slot with an offset of zero.
  const bytesOffset = 0

  // Iterate over the array and encode each element in it.
  const parsedArray: Array<ParsedConfigVariable> = []
  for (const element of array) {
    parsedArray.push(
      parseAndValidateVariable(
        element,
        {
          astId: storageObj.astId,
          contract: storageObj.contract,
          label: storageObj.label,
          offset: bytesOffset,
          slot: '0',
          type: elementType,
        },
        storageTypes,
        nestedSlotOffset,
        dereferencer
      )
    )
  }
  return parsedArray
}

/**
 * Handles parsing and validating fixed-size arrays
 *
 * @param props standard VariableHandler props. See ./iterator.ts for more information.
 * @returns
 */
export const parseInplaceArray: VariableHandler<
  UserConfigVariable,
  Array<ParsedConfigVariable>
> = (
  props: VariableHandlerProps<UserConfigVariable, Array<ParsedConfigVariable>>
): Array<ParsedConfigVariable> => {
  const { storageObj, variable, storageTypes, nestedSlotOffset, dereferencer } =
    props

  if (!Array.isArray(variable)) {
    throw new ValidationError(
      `Expected array for ${storageObj.label} but got ${typeof variable}`
    )
  }

  // array object types come in the format: t_array(t_<type>)<size>_storage)
  // when nested, the format is repeated: t_array(t_array(t_<type>)<size>_storage)<size>_storage)
  // So to get the size of the array, we split on the ')' character, remove the first element (which is the type),
  // remove the _storage suffix, and parse the remaining element as an integer.
  let stringSizes = storageObj.type.split(')')
  stringSizes = stringSizes.map((el) => el.replace('_storage', ''))
  stringSizes.shift()
  const sizes = stringSizes.map((el) => parseInt(el, 10))

  if (sizes.length === 0) {
    throw new ValidationError(
      `Failed to parse expected array size for ${storageObj.label}, this should never happen please report this error to the developers.`
    )
  }

  if (sizes[sizes.length - 1] !== variable.length) {
    throw new ValidationError(
      `Expected array of size ${sizes[sizes.length - 1]} for ${
        storageObj.label
      } but got ${JSON.stringify(variable)}`
    )
  }

  return parseArrayElements(
    variable,
    storageObj,
    storageTypes,
    nestedSlotOffset,
    dereferencer
  )
}

/**
 * Interface for parsing addresses and contracts during variable validation.
 * Calls the generic `parseAddress` function below which has a more slimmed down interface
 * to make it usable for both variables and constructor args.
 *
 * @param props standard VariableHandler props. See ./iterator.ts for more information.
 * @returns
 */
export const parseInplaceAddress: VariableHandler<
  UserConfigVariable,
  string
> = (props: VariableHandlerProps<UserConfigVariable, string>): string => {
  const { variable, storageObj } = props

  // convert to checksum address
  return parseAddress(variable, storageObj.label)
}

/**
 * Handles parsing addresses and contracts for both variables and constructor args.
 *
 * @param variable Variable to parse.
 * @param label Label to use in error messages.
 * @returns parsed variable string
 */
const parseAddress = (variable: UserConfigVariable, label: string) => {
  if (typeof variable !== 'string') {
    throw new ValidationError(
      `invalid input type for ${label}: ${variable}, expected address string but got ${stringifyVariableType(
        variable
      )}`
    )
  }

  if (!ethers.utils.isAddress(variable)) {
    throw new Error(`invalid address for ${label}: ${variable}`)
  }

  // convert to checksum address
  return ethers.utils.getAddress(variable)
}

/**
 * Interface for parsing booleans during variable validation. Calls the generic `parseAddress`
 * function below which has a more slimmed down interface to make it usable for both variables
 * and constructor args.
 *
 * @param props standard VariableHandler props. See ./iterator.ts for more information.
 * @returns
 */
export const parseInplaceBool: VariableHandler<UserConfigVariable, boolean> = (
  props: VariableHandlerProps<UserConfigVariable, boolean>
): boolean => {
  const { variable, storageObj } = props

  return parseBool(variable, storageObj.label)
}

/**
 * Handles parsing and validating booleans for both variables and constructor args.
 *
 * @param variable Variable to parse.
 * @param label Label to use in error messages.
 * @returns true or false
 */
const parseBool = (variable: UserConfigVariable, label: string) => {
  if (typeof variable !== 'boolean') {
    throw new ValidationError(
      `invalid input type for variable ${label}, expected boolean but got ${stringifyVariableType(
        variable
      )}`
    )
  }

  return variable
}

/**
 * Interface for parsing in place bytes during variable validation. Calls the generic `parseFixedBytes`
 * function below which has a more slimmed down interface to make it usable for both variables
 * and constructor args.
 *
 * @param props standard VariableHandler props. See ./iterator.ts for more information.
 * @returns
 */
export const parseInplaceBytes: VariableHandler<UserConfigVariable, string> = (
  props: VariableHandlerProps<string, string>
): string => {
  const { variable, variableType, storageObj } = props

  return parseFixedBytes(
    variable,
    variableType.label,
    storageObj.label,
    variableType.numberOfBytes
  )
}

/**
 * Handles parsing and validating fixed size bytes for both variables and constructor args.
 *
 * @param variable Variable to parse.
 * @param label Label to use in error messages.
 * @returns DataHexString
 */
const parseFixedBytes = (
  variable: UserConfigVariable,
  variableType: string,
  label: string,
  numberOfBytes: number
) => {
  // Check that the user entered a string
  if (typeof variable !== 'string') {
    throw new ValidationError(
      `invalid input type for ${label}: ${variable}, expected DataHexString but got ${stringifyVariableType(
        variable
      )}`
    )
  }

  if (variableType.startsWith('bytes')) {
    if (!ethers.utils.isHexString(variable)) {
      throw new ValidationError(
        `invalid input format for variable ${label}, expected DataHexString but got ${variable}`
      )
    }

    // Check that the HexString is the correct length
    if (!ethers.utils.isHexString(variable, numberOfBytes)) {
      throw new Error(
        `invalid length for bytes${numberOfBytes} variable ${label}: ${variable}`
      )
    }
  }

  return variable
}

/**
 * Interface for parsing uints during variable validation. Calls the generic `parseUnsignedInteger`
 * function below which has a more slimmed down interface to make it usable for both
 * variables and constructor args.
 *
 * @param props standard VariableHandler props. See ./iterator.ts for more information.
 * @returns
 */
export const parseInplaceUint: VariableHandler<UserConfigVariable, string> = (
  props: VariableHandlerProps<UserConfigVariable, string>
): string => {
  const { variable, variableType, storageObj } = props

  return parseUnsignedInteger(
    variable,
    storageObj.label,
    variableType.numberOfBytes
  )
}

/**
 * Handles parsing and validating uints
 *
 * @param props standard VariableHandler props. See ./iterator.ts for more information.
 * @returns
 */
const parseUnsignedInteger = (
  variable: UserConfigVariable,
  label: string,
  numberOfBytes: number
) => {
  if (
    typeof variable !== 'number' &&
    typeof variable !== 'string' &&
    !ethers.BigNumber.isBigNumber(variable) &&
    // The check below is necessary because the BigNumber object is mutated by Handlebars when
    // resolving contract references.
    !(
      typeof variable === 'object' &&
      'type' in variable &&
      variable.type === 'BigNumber'
    )
  ) {
    throw new ValidationError(
      `invalid input type for variable ${label} expected number, string, or BigNumber but got ${stringifyVariableType(
        variable
      )}`
    )
  }

  const maxValue = BigNumber.from(2)
    .pow(8 * numberOfBytes)
    .sub(1)

  try {
    if (
      remove0x(BigNumber.from(variable).toHexString()).length / 2 >
      numberOfBytes
    ) {
      throw new Error(
        `invalid value for ${label}: ${variable}, outside valid range: [0:${maxValue}]`
      )
    }
  } catch (e) {
    if (e.message.includes('invalid BigNumber string')) {
      throw new Error(
        `invalid value for ${label}, expected a valid number but got: ${variable}`
      )
    } else {
      throw e
    }
  }

  return BigNumber.from(variable).toString()
}

/**
 * Interface for parsing ints during variable validation. Calls the generic `parseInteger`
 * function below which has a more slimmed down interface to make it usable for both
 * variables and constructor args.
 *
 * @param props standard VariableHandler props. See ./iterator.ts for more information.
 * @returns
 */
export const parseInplaceInt: VariableHandler<UserConfigVariable, string> = (
  props: VariableHandlerProps<UserConfigVariable, string>
): string => {
  const { variable, variableType, storageObj } = props

  return parseInteger(variable, storageObj.label, variableType.numberOfBytes)
}

/**
 * Handles parsing integers for both variables and constructor args.
 *
 * @param props standard VariableHandler props. See ./iterator.ts for more information.
 * @returns
 */
const parseInteger = (
  variable: UserConfigVariable,
  label: string,
  numberOfBytes: number
) => {
  if (
    typeof variable !== 'number' &&
    typeof variable !== 'string' &&
    !ethers.BigNumber.isBigNumber(variable) &&
    // The check below is necessary because the BigNumber object is mutated by Handlebars when
    // resolving contract references.
    !(
      typeof variable === 'object' &&
      'type' in variable &&
      variable.type === 'BigNumber'
    )
  ) {
    throw new ValidationError(
      `invalid input type for variable ${label} expected number, string, or BigNumber but got ${stringifyVariableType(
        variable
      )}`
    )
  }

  // Calculate the minimum and maximum values of the int to ensure that the variable fits within
  // these bounds.
  const minValue = BigNumber.from(2)
    .pow(8 * numberOfBytes)
    .div(2)
    .mul(-1)
  const maxValue = BigNumber.from(2)
    .pow(8 * numberOfBytes)
    .div(2)
    .sub(1)
  try {
    if (
      BigNumber.from(variable).lt(minValue) ||
      BigNumber.from(variable).gt(maxValue)
    ) {
      throw new Error(
        `invalid value for ${label}: ${variable}, outside valid range: [${minValue}:${maxValue}]`
      )
    }
  } catch (e) {
    if (e.message.includes('invalid BigNumber string')) {
      throw new Error(
        `invalid value for ${label}, expected a valid number but got: ${variable}`
      )
    } else {
      throw e
    }
  }

  return BigNumber.from(variable).toString()
}

/**
 * Handles parsing and validating structs
 *
 * @param props standard VariableHandler props. See ./iterator.ts for more information.
 * @returns
 */
export const parseInplaceStruct: VariableHandler<
  UserConfigVariable,
  ParsedConfigVariables
> = (
  props: VariableHandlerProps<UserConfigVariable, ParsedConfigVariables>
): ParsedConfigVariables => {
  const {
    variable,
    variableType,
    nestedSlotOffset,
    storageTypes,
    storageObj,
    dereferencer,
  } = props

  if (typeof variable !== 'object') {
    throw new ValidationError(
      `invalid input type for variable ${
        storageObj.label
      } expected object but got ${stringifyVariableType(variable)}`
    )
  }

  // Structs are encoded recursively, as defined by their `members` field.
  const parsedVariable: ParsedConfigVariables = {}
  if (variableType.members === undefined) {
    // The Solidity compiler prevents defining structs without any members, so this should
    // never occur.
    throw new Error(
      `Could not find any members in ${variableType.label}. Should never happen.`
    )
  }
  for (const [varName, varVal] of Object.entries(variable)) {
    const memberStorageObj = variableType.members.find((member) => {
      return member.label === varName
    })
    if (memberStorageObj === undefined) {
      throw new ValidationError(
        `Extra member(s) detected in ${variableType.label}, ${storageObj.label}: ${varName}`
      )
    }
    parsedVariable[varName] = parseAndValidateVariable(
      varVal,
      memberStorageObj,
      storageTypes,
      nestedSlotOffset,
      dereferencer
    )
  }

  // Find any members missing from the struct
  const missingMembers: string[] = []
  for (const member of variableType.members) {
    if (parsedVariable[member.label] === undefined) {
      missingMembers.push(member.label)
    }
  }

  if (missingMembers.length > 0) {
    throw new ValidationError(
      `Missing member(s) in struct ${variableType.label}, ${storageObj.label}: ` +
        missingMembers.join(', ')
    )
  }

  return parsedVariable
}

/**
 * Interface for parsing dynamic bytes during variable validation. Calls the generic `parseBytes`
 * function below which has a more slimmed down interface to make it usable for both variables
 * and constructor args.
 *
 * @param props standard VariableHandler props. See ./iterator.ts for more information.
 * @returns
 */
export const parseDynamicBytes: VariableHandler<UserConfigVariable, string> = (
  props: VariableHandlerProps<UserConfigVariable, string>
): string => {
  const { variable, variableType, storageObj } = props

  return parseBytes(
    variable,
    storageObj.label,
    variableType.label,
    storageObj.offset
  )
}

/**
 * Handles parsing and validating dynamically sized bytes for both variables and constructor args.
 *
 * @param variable Variable to parse.
 * @param label Label to use in error messages.
 * @param offset Offset of the variable in the slot.
 * @returns DataHexString
 */
const parseBytes = (
  variable: UserConfigVariable,
  label: string,
  type: string,
  offset: number
) => {
  if (typeof variable !== 'string') {
    throw new ValidationError(
      `invalid input type for ${label}, expected DataHexString but got ${stringifyVariableType(
        variable
      )}`
    )
  }

  if (type.startsWith('bytes')) {
    if (!isDataHexString(variable)) {
      throw new ValidationError(
        `invalid input type for variable ${label}, expected DataHexString but got ${variable}`
      )
    }
  }

  // The Solidity compiler uses the "bytes" encoding for strings and dynamic bytes.
  // ref: https://docs.soliditylang.org/en/v0.8.4/internals/layout_in_storage.html#bytes-and-string
  if (offset !== 0) {
    // Strings and dynamic bytes are *not* packed by Solidity.
    throw new Error(
      `Got offset for string/bytes type, should never happen. Please report this to the developers.`
    )
  }

  return variable
}

/**
 * Handles parsing and validating mappings
 *
 * @param props standard VariableHandler props. See ./iterator.ts for more information.
 * @returns
 */
export const parseMapping: VariableHandler<
  UserConfigVariable,
  ParsedConfigVariables
> = (
  props: VariableHandlerProps<UserConfigVariable, ParsedConfigVariables>
): ParsedConfigVariables => {
  const {
    variable,
    storageObj,
    storageTypes,
    variableType,
    nestedSlotOffset,
    dereferencer,
  } = props

  // Iterate over every key/value in the mapping to get the storage slot pair for each one.
  const mapping: ParsedConfigVariables = {}
  for (const [mappingKey, mappingVal] of Object.entries(variable)) {
    const mappingValStorageObj = buildMappingStorageObj(
      storageTypes,
      variableType,
      mappingKey,
      '0x',
      storageObj,
      dereferencer
    )
    // Encode the storage slot key/value for the mapping value. Note that we set
    // `nestedSlotOffset` to '0' because it isn't used when calculating the storage slot
    // key (we already calculated the storage slot key above).
    mapping[mappingKey] = parseAndValidateVariable(
      mappingVal,
      mappingValStorageObj,
      storageTypes,
      nestedSlotOffset,
      dereferencer
    )
  }
  return mapping
}

/**
 * Handles parsing and validating dynamically-sized arrays
 *
 * @param props standard VariableHandler props. See ./iterator.ts for more information.
 * @returns
 */
export const parseDynamicArray: VariableHandler<
  UserConfigVariable,
  Array<ParsedConfigVariable>
> = (
  props: VariableHandlerProps<UserConfigVariable, Array<ParsedConfigVariable>>
): Array<ParsedConfigVariable> => {
  const { variable, storageObj, storageTypes, nestedSlotOffset, dereferencer } =
    props

  if (!Array.isArray(variable)) {
    throw new ValidationError(
      `invalid array ${variable}, expected array but got ${typeof variable}`
    )
  }

  // For dynamic arrays, the current storage slot stores the number of elements in the array (byte
  // arrays and strings are an exception since they use the encoding 'bytes').
  const array: any[] = parseArrayElements(
    variable,
    storageObj,
    storageTypes,
    nestedSlotOffset,
    dereferencer
  )

  return array
}

/**
 * Handles parsing and validating preserved variables
 *
 * @param props standard VariableHandler props. See ./iterator.ts for more information.
 * @returns
 */
export const parsePreserve: VariableHandler<string, string> = (
  props: VariableHandlerProps<string, string>
): string => {
  const { variable } = props

  return variable
}

export const parseGap = (
  storageObj: SolidityStorageObj,
  variableType: SolidityStorageType
): [] => {
  if (
    variableType.encoding === 'inplace' &&
    storageObj.type.startsWith('t_array')
  ) {
    return []
  }

  throw new ValidationError(
    `invalid use of { gap } keyword, only allowed for fixed-size arrays`
  )
}

/**
 * Handles parsing and validating functions, in practice this function does nothing because
 * functions should not be defined in the Sphinx config.
 *
 * @param props standard VariableHandler props. See ./iterator.ts for more information.
 * @returns undefined
 */
export const parseFunction: VariableHandler<string, string> = (
  props: VariableHandlerProps<string, string>
): string => {
  return props.variable
}

export const handleParseOnlyKeywords = (
  storageObj: SolidityStorageObj,
  variableType: SolidityStorageType,
  keyword: Keyword
): ParsedConfigVariable => {
  switch (keyword) {
    case keywords.gap:
      return parseGap(storageObj, variableType)
    case keywords.preserve:
      return keywords.preserve
    default:
      throw Error(`parsing for keyword ${keyword} not implemented`)
  }
}

/**
 * Parses and validates a single variable. Works recursively with complex data types using the recursiveLayoutIterator.
 * See ./iterator.ts for more information on the recursive iterator pattern.
 *
 * @param variable Variable to encode as key/value slot pairs.
 * @param storageObj Solidity compiler JSON output describing the layout for this variable.
 * @param storageTypes Full list of storage types allowed for this encoding.
 * @param nestedSlotOffset Not used, only included here because of the shared recursiveLayoutIterator structure.
 * @returns Variable parsed into the format expected by the parsed sphinx config.
 */
export const parseAndValidateVariable = (
  variable: UserConfigVariable,
  storageObj: SolidityStorageObj,
  storageTypes: {
    [name: string]: SolidityStorageType
  },
  nestedSlotOffset: string,
  dereferencer: ASTDereferencer
): ParsedConfigVariable => {
  if (variable === undefined) {
    return variable
  }

  const typeHandlers: VariableHandlers<ParsedConfigVariable> = {
    inplace: {
      array: parseInplaceArray,
      address: parseInplaceAddress,
      bool: parseInplaceBool,
      bytes: parseInplaceBytes,
      uint: parseInplaceUint,
      int: parseInplaceInt,
      struct: parseInplaceStruct,
    },
    bytes: parseDynamicBytes,
    mapping: parseMapping,
    dynamic_array: parseDynamicArray,
    preserve: parsePreserve,
    function: parseFunction,
  }

  // Handle any keywords that are only used for parsing, not encoding.
  for (const keyword of Object.values(keywords)) {
    if (isKeyword(variable, keyword)) {
      const variableType = getStorageType(
        storageObj.type,
        storageTypes,
        dereferencer
      )

      return handleParseOnlyKeywords(storageObj, variableType, keyword)
    }
  }

  return recursiveLayoutIterator<ParsedConfigVariable>(
    variable,
    storageObj,
    storageTypes,
    nestedSlotOffset,
    typeHandlers,
    dereferencer
  )
}

/**
 * Parses and validates all variables in a config file.
 *
 * @param contractConfig Unparsed User-defined contract definition in a Sphinx config.
 * @param storageLayout Storage layout returned by the solidity compiler for the relevant contract.
 * @param compilerOutput Complete compiler output.
 * @returns complete set of variables parsed into the format expected by the parsed sphinx config.
 */
const parseContractVariables = (
  contractConfig: UserContractConfig,
  storageLayout: SolidityStorageLayout,
  compilerOutput: CompilerOutput,
  cre: SphinxRuntimeEnvironment
): ParsedConfigVariables => {
  const parsedConfigVariables: ParsedConfigVariables = {}

  const userConfigVariables: UserConfigVariables =
    contractConfig.variables ?? {}

  const dereferencer = astDereferencer(compilerOutput)
  const extendedLayout = extendStorageLayout(storageLayout, dereferencer)

  const parsingErrors: string[] = []
  const unnecessarilyDefinedVariables: string[] = []
  const missingVariables: string[] = []

  for (const variableName of Object.keys(userConfigVariables)) {
    const existsInLayout = extendedLayout.storage.some(
      (storageObj) => storageObj.configVarName === variableName
    )

    if (existsInLayout === false) {
      unnecessarilyDefinedVariables.push(variableName)
    }
  }

  for (const storageObj of Object.values(extendedLayout.storage)) {
    const configVarValue = userConfigVariables[storageObj.configVarName]
    if (
      configVarValue === undefined &&
      !storageObj.type.startsWith('t_function')
    ) {
      missingVariables.push(storageObj.configVarName)
    } else if (
      configVarValue !== undefined &&
      storageObj.type.startsWith('t_function')
    ) {
      parsingErrors.push(
        `Detected value for ${storageObj.configVarName} which is a function. Function variables should be ommitted from your Sphinx config.`
      )
    }

    try {
      parsedConfigVariables[storageObj.configVarName] =
        parseAndValidateVariable(
          configVarValue,
          storageObj,
          extendedLayout.types,
          '0',
          dereferencer
        )
    } catch (e) {
      parsingErrors.push((e as Error).message)
    }
  }

  if (
    parsingErrors.length > 0 ||
    unnecessarilyDefinedVariables.length > 0 ||
    missingVariables.length > 0
  ) {
    if (parsingErrors.length > 0) {
      const lines: string[] = []

      for (const error of parsingErrors) {
        lines.push(error)
      }

      logValidationError(
        'error',
        'Detected incorrectly defined variables:',
        lines,
        cre.silent,
        cre.stream
      )
    }

    if (unnecessarilyDefinedVariables.length > 0) {
      const lines: string[] = []

      for (const variable of unnecessarilyDefinedVariables) {
        lines.push(`${variable}`)
      }
      lines.push(
        `- If any of these variables are immutable, please remove their definition in the 'variables' section of the Sphinx config file and use the 'constructorArgs' field instead.`
      )
      lines.push(
        `- If any of these variables are meant to be mutable, please remove their definition in the Sphinx config file.`
      )
      lines.push(
        `- If this problem persists, delete your cache folder then try again.`
      )

      logValidationError(
        'error',
        `Detected variables defined in the Sphinx config file that do not exist in the contract ${contractConfig.contract}:`,
        lines,
        cre.silent,
        cre.stream
      )
    }

    if (missingVariables.length > 0) {
      const lines: string[] = []

      for (const variable of missingVariables) {
        lines.push(variable)
      }
      lines.push(
        '- Every variable defined in your contracts must be assigned a value in your Sphinx config file.'
      )
      lines.push(
        '- Please define the variable in your Sphinx config file then run this command again.'
      )
      lines.push(
        '- If this problem persists, delete your cache folder then try again.'
      )

      logValidationError(
        'error',
        `The following variables were defined in the contract ${contractConfig.contract} (or one of its parent contracts) but were not defined in the Sphinx config file:`,
        lines,
        cre.silent,
        cre.stream
      )
    }
  }

  return parsedConfigVariables
}

const parseArrayConstructorArg = (
  input: ParamType,
  name: string,
  constructorArgValue: UserConfigVariable,
  cre: SphinxRuntimeEnvironment
): ParsedConfigVariable[] => {
  if (!Array.isArray(constructorArgValue)) {
    throw new ValidationError(
      `Expected array for ${input.name} but got ${typeof constructorArgValue}`
    )
  }

  if (input.arrayLength !== -1) {
    if (constructorArgValue.length !== input.arrayLength) {
      throw new ValidationError(
        `Expected array of length ${input.arrayLength} for ${name} but got array of length ${constructorArgValue.length}`
      )
    }
  }

  const parsedValues: ParsedConfigVariable = []
  for (const element of constructorArgValue) {
    parsedValues.push(
      parseAndValidateConstructorArg(input.arrayChildren, name, element, cre)
    )
  }

  return parsedValues
}

export const parseStructConstructorArg = (
  paramType: ParamType,
  name: string,
  constructorArgValue: UserConfigVariable,
  cre: SphinxRuntimeEnvironment
) => {
  if (typeof constructorArgValue !== 'object') {
    throw new ValidationError(
      `Expected object for ${
        paramType.name
      } but got ${typeof constructorArgValue}`
    )
  }

  const memberErrors: string[] = []
  const parsedValues: ParsedConfigVariable = {}
  for (const [key, value] of Object.entries(constructorArgValue)) {
    const inputChild = paramType.components.find((component) => {
      return component.name === key
    })
    if (inputChild === undefined) {
      memberErrors.push(`Extra member(s) in struct ${paramType.name}: ${key}`)
    } else {
      parsedValues[key] = parseAndValidateConstructorArg(
        inputChild,
        `${name}.${key}`,
        value,
        cre
      )
    }
  }

  // Find any members missing from the struct
  const missingMembers: string[] = []
  for (const member of paramType.components) {
    if (parsedValues[member.name] === undefined) {
      missingMembers.push(member.name)
    }
  }

  if (missingMembers.length > 0) {
    memberErrors.push(
      `Missing member(s) in struct ${paramType.name}: ` +
        missingMembers.join(', ')
    )
  }

  if (memberErrors.length > 0) {
    throw new ValidationError(memberErrors.join('\n'))
  }

  return parsedValues
}

const parseAndValidateConstructorArg = (
  input: ParamType,
  name: string,
  constructorArgValue: UserConfigVariable,
  cre: SphinxRuntimeEnvironment
): ParsedConfigVariable => {
  const constructorArgType = input.type
  // We fetch a new ParamType using the input type even though input is a ParamType object
  // This is b/c input is an incomplete object, so fetching the new ParamType yields
  // an object with more useful information on it
  const paramType =
    input.type === 'tuple' ? input : ethers.utils.ParamType.from(input.type)
  if (
    paramType.baseType &&
    (paramType.baseType.startsWith('uint') ||
      paramType.baseType.startsWith('int'))
  ) {
    // Since the number of bytes is not easily accessible, we parse it from the type string.
    const suffix = constructorArgType.replace(/u?int/g, '')
    const bits = parseInt(suffix, 10)
    const numberOfBytes = bits / 8

    if (constructorArgType.startsWith('int')) {
      return parseInteger(constructorArgValue, name, numberOfBytes)
    } else {
      return parseUnsignedInteger(constructorArgValue, name, numberOfBytes)
    }
  } else if (paramType.baseType === 'address') {
    // if the value is a contract reference, then we don't parse it and assume it is correct given
    // that we handle validating contract references elsewhere.
    // Note that references to any proxied contracts will have already been resolved at this point,
    // so any references here will be those to no-proxied contracts which must be resolve separately
    // after we've parsed the constructor args.
    if (
      typeof constructorArgValue === 'string' &&
      constructorArgValue.startsWith('{{') &&
      constructorArgValue.endsWith('}}')
    ) {
      return constructorArgValue
    } else {
      return parseAddress(constructorArgValue, name)
    }
  } else if (paramType.baseType === 'bool') {
    return parseBool(constructorArgValue, name)
  } else if (paramType.baseType && paramType.baseType.startsWith('bytes')) {
    const suffix = constructorArgType.replace(/bytes/g, '')
    const numberOfBytes = parseInt(suffix, 10)

    return parseFixedBytes(
      constructorArgValue,
      constructorArgType,
      name,
      numberOfBytes
    )
  } else if (paramType.baseType === 'string') {
    return parseBytes(constructorArgValue, name, paramType.type, 0)
  } else if (paramType.baseType === 'array') {
    return parseArrayConstructorArg(paramType, name, constructorArgValue, cre)
  } else if (paramType.type === 'tuple') {
    return parseStructConstructorArg(paramType, name, constructorArgValue, cre)
  } else {
    // throw or log error
    throw new ValidationError(
      `Unsupported constructor argument type: ${paramType.type} for argument ${name}`
    )
  }
}

/**
 * Parses and validates constructor args for a single contract in a config file.
 *
 * @param userContractConfig Unparsed User-defined contract definition in a Sphinx config.
 * @param referenceName Name of the contract as it appears in the Sphinx config file.
 * @param abi ABI of the contract.
 * @param contractReferences Map of contract names to their addresses used to resolve contract references.
 * @returns complete set of variables parsed into the format expected by the parsed sphinx config.
 */
export const parseContractConstructorArgs = (
  userContractConfig: UserContractConfig,
  referenceName: string,
  abi: Array<Fragment>,
  cre: SphinxRuntimeEnvironment
): ParsedConfigVariables => {
  const userConstructorArgs: UserConfigVariables =
    userContractConfig.constructorArgs ?? {}

  const parsedConstructorArgs: ParsedConfigVariables = {}

  const constructorFragment = abi.find(
    (fragment) => fragment.type === 'constructor'
  )

  if (constructorFragment === undefined) {
    if (Object.keys(userConstructorArgs).length > 0) {
      throw new ValidationError(
        `User entered constructor arguments in the Sphinx config file for ${referenceName}, but\n` +
          `no constructor exists in the contract.`
      )
    } else {
      return parsedConstructorArgs
    }
  }

  const functionConstructorArgs = constructorFragment.inputs.filter(
    (el) => el.type === 'function'
  )
  if (functionConstructorArgs.length > 0) {
    logValidationError(
      'error',
      `Detected function type in constructor arguments for ${referenceName}. Function types are not allowed in constructor arugments.`,
      [],
      cre.silent,
      cre.stream
    )
  }

  const constructorArgNames = constructorFragment.inputs
    .filter((el) => el.type !== 'function')
    .map((input) => input.name)
  const incorrectConstructorArgNames = Object.keys(userConstructorArgs).filter(
    (argName) => !constructorArgNames.includes(argName)
  )
  const undefinedConstructorArgNames: string[] = []
  const inputFormatErrors: string[] = []

  constructorFragment.inputs.forEach((input) => {
    if (input.type === 'function') {
      return
    }

    const constructorArgValue = userConstructorArgs[input.name]
    if (constructorArgValue === undefined) {
      undefinedConstructorArgNames.push(input.name)
      return
    }

    try {
      parsedConstructorArgs[input.name] = parseAndValidateConstructorArg(
        input,
        input.name,
        constructorArgValue,
        cre
      )
    } catch (e) {
      inputFormatErrors.push((e as Error).message)
    }
  })

  if (inputFormatErrors.length > 0) {
    const lines: string[] = []

    for (const error of inputFormatErrors) {
      lines.push(error)
    }

    logValidationError(
      'error',
      'Detected incorrectly defined constructor arguments:',
      lines,
      cre.silent,
      cre.stream
    )
  }

  if (
    incorrectConstructorArgNames.length > 0 ||
    undefinedConstructorArgNames.length > 0
  ) {
    if (incorrectConstructorArgNames.length > 0) {
      logValidationError(
        'error',
        `The following constructor arguments were found in your config for ${referenceName},\nbut are not present in the contract constructor:`,
        incorrectConstructorArgNames,
        cre.silent,
        cre.stream
      )
    }

    if (undefinedConstructorArgNames.length > 0) {
      logValidationError(
        'error',
        `The following constructor arguments are required by the constructor for ${referenceName},\nbut were not found in your config:`,
        undefinedConstructorArgNames,
        cre.silent,
        cre.stream
      )
    }
  }

  return parsedConstructorArgs
}

export const assertStorageCompatiblePreserveKeywords = (
  contractConfig: ParsedContractConfig,
  prevStorageLayout: StorageLayout,
  newStorageLayout: StorageLayout,
  cre: SphinxRuntimeEnvironment
) => {
  const prevDetailedLayout = getDetailedLayout(prevStorageLayout)
  const newDetailedLayout = getDetailedLayout(newStorageLayout)

  const errorMessages: Array<string> = []
  for (const newStorageObj of newDetailedLayout) {
    if (
      variableContainsKeyword(
        contractConfig.variables[newStorageObj.label],
        keywords.preserve
      )
    ) {
      const validPreserveKeyword = prevDetailedLayout.some(
        (prevObj) =>
          prevObj.label === newStorageObj.label &&
          prevObj.slot === newStorageObj.slot &&
          prevObj.offset === newStorageObj.offset &&
          isEqualType(prevObj, newStorageObj)
      )

      if (!validPreserveKeyword) {
        errorMessages.push(newStorageObj.label)
      }
    }
  }

  if (errorMessages.length > 0) {
    logValidationError(
      'error',
      'Invalid use of preserve keyword.',
      [
        'The following variables contain the preserve keyword, but do not exist in the previous',
        'storage layout at the same slot position with the same variable type. Please fix this',
        'or remove the preserve keyword from these variables:',
        ...errorMessages,
      ],
      cre.silent,
      cre.stream
    )
  }
}

/**
 * Throws an error if the given variable contains any invalid contract references. Specifically,
 * it'll throw an error if any of the following conditions occur:
 *
 * 1. There are any leading spaces before '{{', or any trailing spaces after '}}'. This ensures the
 * template string converts into a valid address when it's parsed. If there are any leading or
 * trailing spaces in an address, `ethers.utils.isAddress` will return false.
 *
 * 2. The contract reference is not included in the array of valid contract references.
 *
 * @param variable Config variable defined by the user.
 * @param validReferenceNames Valid reference names for this Sphinx config file.
 */
export const assertValidContractReferences = (
  contract: UserContractConfig,
  variable: UserConfigVariable,
  validReferenceNames: string[],
  cre: SphinxRuntimeEnvironment
) => {
  if (
    typeof variable === 'string' &&
    variable.includes('{{') &&
    variable.includes('}}')
  ) {
    if (!variable.startsWith('{{')) {
      logValidationError(
        'error',
        `Contract reference cannot contain leading spaces before '{{' : ${variable}`,
        [],
        cre.silent,
        cre.stream
      )
    }
    if (!variable.endsWith('}}')) {
      logValidationError(
        'error',
        `Contract reference cannot contain trailing spaces: ${variable}`,
        [],
        cre.silent,
        cre.stream
      )
    }

    const contractReference = variable.substring(2, variable.length - 2).trim()

    if (!validReferenceNames.includes(contractReference)) {
      logValidationError(
        'error',
        `Invalid contract reference: ${variable}.\nDid you misspell this contract reference, or forget to define a contract with this reference name?`,
        [],
        cre.silent,
        cre.stream
      )
    }
  } else if (Array.isArray(variable)) {
    for (const element of variable) {
      assertValidContractReferences(contract, element, validReferenceNames, cre)
    }
  } else if (typeof variable === 'object') {
    for (const [varName, varValue] of Object.entries(variable)) {
      assertValidContractReferences(contract, varName, validReferenceNames, cre)
      assertValidContractReferences(
        contract,
        varValue,
        validReferenceNames,
        cre
      )
    }
  } else if (
    typeof variable === 'boolean' ||
    typeof variable === 'number' ||
    typeof variable === 'string'
  ) {
    return
  } else {
    logValidationError(
      'error',
      `Detected unknown variable type, ${typeof variable}, for variable: ${variable}.`,
      [],
      cre.silent,
      cre.stream
    )
  }
}

export const assertValidParsedSphinxFile = async (
  parsedConfig: ParsedConfig,
  configArtifacts: ConfigArtifacts,
  cre: SphinxRuntimeEnvironment,
  contractConfigCache: ContractConfigCache,
  deployerAddress: string,
  failureAction: FailureAction
): Promise<void> => {
  const { project } = parsedConfig
  const { compilerConfigPath } = cre

  // Check that all user-defined contract addresses have already been deployed.
  for (const [referenceName, contractConfig] of Object.entries(
    parsedConfig.contracts
  )) {
    if (
      contractConfig.isUserDefinedAddress &&
      !contractConfigCache[referenceName].isTargetDeployed
    ) {
      logValidationError(
        'error',
        `User entered a contract address that is not deployed: ${contractConfig.address}`,
        [],
        cre.silent,
        cre.stream
      )
    }
  }

  // Exit if any validation errors were detected up to this point. This ensures that all proxies are
  // deployed before we run OpenZeppelin's safety checks.
  assertNoValidationErrors(failureAction)

  for (const [referenceName, contractConfig] of Object.entries(
    parsedConfig.contracts
  )) {
    const { kind, address, variables, contract, unsafeAllow } = contractConfig
    const { input, output } = configArtifacts[referenceName].buildInfo
    const { previousConfigUri, importCache, isTargetDeployed } =
      contractConfigCache[referenceName]

    if (importCache.requiresImport) {
      if (kind === 'oz-ownable-uups' || kind === 'oz-access-control-uups') {
        logValidationError(
          'error',
          `The UUPS proxy ${referenceName} at ${address} must give your SphinxManager contract\n` +
            `permission to call the 'upgradeTo' function. SphinxManager address: ${deployerAddress}.\n`,
          [],
          cre.silent,
          cre.stream
        )
      } else if (
        kind === 'external-transparent' ||
        kind === 'proxy' ||
        kind === 'oz-transparent'
      ) {
        const currProxyAdmin = importCache.currProxyAdmin
        if (!currProxyAdmin) {
          throw new Error(
            `ConfigCache does not contain current admin of ${referenceName}. Should never happen.`
          )
        }

        logValidationError(
          'error',
          `The Transparent proxy ${referenceName} at ${address} is not owned by Sphinx.\n` +
            `Please import this proxy into Sphinx. Current proxy admin: ${currProxyAdmin}\n`,
          [],
          cre.silent,
          cre.stream
        )
      }
    }

    if (kind === 'immutable') {
      if (variableContainsKeyword(variables, keywords.preserve)) {
        logValidationError(
          'error',
          'Detected the "{preserve}" keyword in a fresh deployment.',
          [
            'This keyword is reserved for upgrades only. Please remove all instances of it in your Sphinx config file.',
          ],
          cre.silent,
          cre.stream
        )
      }
    } else if (isTargetDeployed) {
      const minimumCompilerInput = getMinimumCompilerInput(
        input,
        output.contracts,
        configArtifacts[referenceName].artifact.sourceName,
        configArtifacts[referenceName].artifact.contractName
      )

      const minimumCompilerOutput = getMinimumCompilerOutput(
        output,
        output.contracts,
        configArtifacts[referenceName].artifact.sourceName,
        configArtifacts[referenceName].artifact.contractName
      )

      // Run the proxy through OpenZeppelin's safety checks.
      const upgradeableContract = getOpenZeppelinUpgradableContract(
        contract,
        minimumCompilerInput,
        minimumCompilerOutput,
        contractConfig
      )

      if (upgradeableContract.errors.length > 0) {
        logValidationError(
          'error',
          `Contract ${contract} is not upgrade safe`,
          [
            new UpgradeableContractErrorReport(
              upgradeableContract.errors
            ).explain(),
          ],
          false,
          cre.stream
        )
      }

      const previousStorageLayout = await getPreviousStorageLayoutOZFormat(
        project,
        referenceName,
        contractConfig,
        compilerConfigPath,
        cre,
        previousConfigUri
      )

      assertStorageCompatiblePreserveKeywords(
        contractConfig,
        previousStorageLayout,
        upgradeableContract.layout,
        cre
      )

      if (unsafeAllow.skipStorageCheck !== true) {
        assertStorageUpgradeSafe(
          previousStorageLayout,
          upgradeableContract.layout,
          getOpenZeppelinValidationOpts(contractConfig)
        )
      }
    }
  }
}

export const assertValidSourceCode = (
  contractConfigs: ParsedContractConfigs,
  configArtifacts: ConfigArtifacts,
  cre: SphinxRuntimeEnvironment
) => {
  for (const [referenceName, contractConfig] of Object.entries(
    contractConfigs
  )) {
    // Get the source name and contract name from its fully qualified name
    const [sourceName, contractName] = contractConfig.contract.split(':')

    const { buildInfo } = configArtifacts[referenceName]

    const sourceUnit = buildInfo.output.sources[sourceName].ast
    const decodeSrc = srcDecoder(buildInfo.input, buildInfo.output)
    const dereferencer = astDereferencer(buildInfo.output)

    // Get the ContractDefinition node for this `contractName`. There should only be one
    // ContractDefinition since we filter by the `contractName`, which is unique within a SourceUnit.
    const childContractDefs = sourceUnit.nodes
      .filter(isNodeType('ContractDefinition'))
      .filter((contractDef: ContractDefinition) => {
        return contractDef.name === contractName
      })

    if (childContractDefs.length !== 1) {
      throw new Error(
        `Found ${childContractDefs.length} ContractDefinition nodes instead of 1 for ${contractName}. Should never happen.`
      )
    }

    const childContractDef = childContractDefs[0]

    // Get the base (i.e. parent) ContractDefinition nodes for the child contract.
    const baseContractDefs = childContractDef.linearizedBaseContracts
      .map(dereferencer('ContractDefinition'))
      // Filter out the child ContractDefinition node, which is included in `linearizedBaseContracts`
      .filter((node: ContractDefinition) => node.id !== childContractDef.id)

    // Iterate over the child ContractDefinition node and its parent ContractDefinition nodes.
    for (const contractDef of baseContractDefs.concat(childContractDef)) {
      if (!contractConfig.unsafeAllow.flexibleConstructor) {
        for (const node of contractDef.nodes) {
          if (
            isNodeType('FunctionDefinition', node) &&
            node.kind === 'constructor' &&
            node?.body?.statements
          ) {
            for (const statementNode of node.body.statements) {
              if (
                !isNodeType('ExpressionStatement', statementNode) ||
                !isNodeType('Assignment', statementNode.expression) ||
                !isNodeType(
                  'Identifier',
                  statementNode.expression.leftHandSide
                ) ||
                typeof statementNode.expression.leftHandSide
                  .referencedDeclaration !== 'number' ||
                dereferencer(
                  'VariableDeclaration',
                  statementNode.expression.leftHandSide.referencedDeclaration
                ).mutability !== 'immutable' ||
                containsFunctionCall(statementNode.expression.rightHandSide)
              ) {
                logValidationError(
                  'error',
                  `Detected an unallowed expression in the constructor at: ${decodeSrc(
                    node
                  )}.`,
                  [
                    'Only immutable variable assignments are allowed in the constructor to ensure that Sphinx',
                    'can deterministically deploy your contracts.',
                  ],
                  cre.silent,
                  cre.stream
                )
              }
            }
          } else if (isNodeType('VariableDeclaration', node)) {
            if (node.mutability === 'mutable' && node.value) {
              logValidationError(
                'error',
                `Attempted to assign a value to a non-immutable state variable '${
                  node.name
                }' at: ${decodeSrc(node)}`,
                [
                  'This is not allowed because the value will not exist in the upgradeable contract.',
                  'Please remove the value in the contract and define it in your Sphinx file instead',
                  `Alternatively, you can also set '${node.name}' to be a constant or immutable variable.`,
                ],
                cre.silent,
                cre.stream
              )
            } else if (
              node.mutability === 'immutable' &&
              node.value &&
              containsFunctionCall(node.value)
            ) {
              logValidationError(
                'error',
                `Attempted to assign the immutable variable '${
                  node.name
                }' to the return value of a function call at: ${decodeSrc(
                  node
                )}.`,
                [
                  'This is not allowed to ensure that Sphinx is deterministic. Please remove the function call.',
                ],
                cre.silent,
                cre.stream
              )
            }
          }
        }
      }

      if (
        !contractConfig.unsafeAllow.emptyPush &&
        contractConfig.kind !== 'immutable'
      ) {
        for (const memberAccessNode of findAll('MemberAccess', contractDef)) {
          const typeIdentifier =
            memberAccessNode.expression.typeDescriptions.typeIdentifier
          const isDynamicBytesOrArray =
            typeof typeIdentifier === 'string' &&
            (typeIdentifier === 't_bytes_storage' ||
              typeIdentifier.endsWith('dyn_storage'))

          // Log an error if calling `push()` with no parameters on a dynamic array or dynamic bytes.
          if (
            isDynamicBytesOrArray &&
            memberAccessNode.memberName === 'push' &&
            memberAccessNode.argumentTypes &&
            memberAccessNode.argumentTypes.length === 0
          ) {
            logValidationError(
              'error',
              `Detected the member function 'push()' at ${decodeSrc(
                memberAccessNode
              )}.`,
              [`Please use 'push(x)' instead.`],
              cre.silent,
              cre.stream
            )
          }
        }
      }
    }
  }
}

/**
 * Returns a boolean indicating if the AST node contains a function call. This function does NOT
 * return true for casting expressions, e.g. address(0), which have a `nodeType` of `FunctionCall`.
 */
const containsFunctionCall = (node: Expression): boolean => {
  for (const childNode of findAll('FunctionCall', node)) {
    if (childNode.kind === 'functionCall') {
      return true
    }
  }
  return false
}

const logUnsafeOptions = (
  userConfig: UserSphinxConfig,
  silent: boolean,
  stream: NodeJS.WritableStream
) => {
  for (const [referenceName, contractConfig] of Object.entries(
    userConfig.contracts
  )) {
    if (!contractConfig.unsafeAllow) {
      continue
    }

    const {
      delegatecall,
      selfdestruct,
      missingPublicUpgradeTo,
      renames,
      skipStorageCheck,
    } = contractConfig.unsafeAllow

    const lines: string[] = []
    if (delegatecall) {
      lines.push(`- delegatecall`)
    }
    if (selfdestruct) {
      lines.push(`- selfdestruct`)
    }
    if (missingPublicUpgradeTo) {
      lines.push(`- missingPublicUpgradeTo`)
    }
    if (renames) {
      lines.push(`- renames`)
    }
    if (skipStorageCheck) {
      lines.push(`- skipStorageCheck`)
    }

    if (lines.length > 0) {
      sphinxLog(
        'warning',
        `Allowing the following potentially unsafe options for ${referenceName}:`,
        lines,
        silent,
        stream
      )
    }
  }
}

export const assertValidConstructorArgs = (
  userConfig: UserSphinxConfig,
  configArtifacts: ConfigArtifacts,
  deployerAddress: string,
  cre: SphinxRuntimeEnvironment,
  failureAction: FailureAction
): {
  validUserConfig: UserSphinxConfig
  cachedConstructorArgs: { [referenceName: string]: ParsedConfigVariables }
  contractReferences: { [referenceName: string]: string }
} => {
  // We cache the compiler output, constructor args, and other artifacts so we don't have to read them multiple times.
  const cachedConstructorArgs = {}
  const contractReferences: { [referenceName: string]: string } = {}

  // Determine the addresses for all contracts.
  for (const [referenceName, userContractConfig] of Object.entries(
    userConfig.contracts
  )) {
    const { address, salt } = userContractConfig

    // Set the address to the user-defined value if it exists, otherwise set it to the
    // Create3 address given to contracts deployed within the Sphinx system.
    contractReferences[referenceName] =
      address ?? getTargetAddress(deployerAddress, referenceName, salt)
  }

  // Resolve all contract references.
  const validUserConfig: UserSphinxConfig = JSON.parse(
    Handlebars.compile(JSON.stringify(userConfig))({
      ...contractReferences,
    })
  )

  // Parse and validate all the constructor arguments.
  for (const [referenceName, userContractConfig] of Object.entries(
    validUserConfig.contracts
  )) {
    const { artifact } = configArtifacts[referenceName]

    const args = parseContractConstructorArgs(
      userContractConfig,
      referenceName,
      artifact.abi,
      cre
    )
    cachedConstructorArgs[referenceName] = args
  }

  // Exit if any validation errors were detected up to this point. We exit early here because invalid
  // constructor args can cause the rest of the parsing logic to fail with cryptic errors
  assertNoValidationErrors(failureAction)

  // We return the cached values so we can use them in later steps without rereading the files
  return {
    validUserConfig,
    cachedConstructorArgs,
    contractReferences,
  }
}

const assertValidContractVariables = (
  userConfig: UserSphinxConfig,
  configArtifacts: ConfigArtifacts,
  cre: SphinxRuntimeEnvironment
): { [referenceName: string]: ParsedConfigVariables } => {
  const parsedVariables: { [referenceName: string]: ParsedConfigVariables } = {}
  for (const [referenceName, userContractConfig] of Object.entries(
    userConfig.contracts
  )) {
    if (userContractConfig.kind === 'immutable') {
      if (
        userContractConfig.variables &&
        Object.entries(userContractConfig.variables).length > 0
      ) {
        logValidationError(
          'error',
          `Detected variables for contract '${referenceName}', but variables are not supported for non-proxied contracts.`,
          [],
          cre.silent,
          cre.stream
        )
      }
      parsedVariables[referenceName] = {}
    } else {
      const { artifact, buildInfo } = configArtifacts[referenceName]
      const { sourceName, contractName } = artifact

      const storageLayout = getStorageLayout(
        buildInfo.output,
        sourceName,
        contractName
      )

      const parsedContractVariables = parseContractVariables(
        userContractConfig,
        storageLayout,
        buildInfo.output,
        cre
      )

      parsedVariables[referenceName] = parsedContractVariables
    }
  }

  return parsedVariables
}

const parseContractConfigs = (
  userConfig: UserSphinxConfig,
  configArtifacts: ConfigArtifacts,
  contractReferences: { [referenceName: string]: string },
  parsedVariables: { [referenceName: string]: ParsedConfigVariables },
  cachedConstructorArgs: { [referenceName: string]: ParsedConfigVariables },
  cre: SphinxRuntimeEnvironment
): ParsedContractConfigs => {
  const contractConfigs: ParsedContractConfigs = {}

  for (const [referenceName, userContractConfig] of Object.entries(
    userConfig.contracts
  )) {
    const constructorArgs = cachedConstructorArgs[referenceName]
    // Change the `contract` fields to be a fully qualified name. This ensures that it's easy for the
    // executor to create the `ConfigArtifacts` when it eventually compiles the canonical
    // config.
    const { sourceName, contractName } = configArtifacts[referenceName].artifact
    const contractFullyQualifiedName = `${sourceName}:${contractName}`

    if (!userContractConfig.kind) {
      logValidationError(
        'error',
        `Missing contract 'kind' field for ${referenceName}`,
        [],
        cre.silent,
        cre.stream
      )
    }

    const parsedContractKind = userContractConfig.kind ?? 'proxy'

    const targetSalt = getTargetSalt(referenceName, userContractConfig.salt)

    contractConfigs[referenceName] = {
      contract: contractFullyQualifiedName,
      address: contractReferences[referenceName],
      kind: parsedContractKind,
      variables: parsedVariables[referenceName],
      constructorArgs,
      salt: targetSalt,
      unsafeAllow: userContractConfig.unsafeAllow ?? {},
      previousBuildInfo: userContractConfig.previousBuildInfo,
      previousFullyQualifiedName: userContractConfig.previousFullyQualifiedName,
      isUserDefinedAddress: !!userContractConfig.address,
    }
  }

  return contractConfigs
}

export const setDefaultContractFields = (
  userConfig: UserSphinxConfig
): UserSphinxConfig => {
  for (const contractConfig of Object.values(userConfig.contracts)) {
    if (contractConfig.unsafeAllow) {
      contractConfig.unsafeAllow.flexibleConstructor =
        contractConfig.unsafeAllow.flexibleConstructor ?? true
    } else {
      contractConfig.unsafeAllow = {
        flexibleConstructor: true,
      }
    }
  }

  return userConfig
}

/**
 * Parses a Sphinx config file from the config file given by the user. This function is called by
 * `getParsedConfigWithOptions` and `getParsedConfig`.
 *
 * @param userConfig Unparsed config file to parse.
 * @param env Environment variables to inject into the file.
 * @return Parsed config file with template variables replaced.
 */
export const getUnvalidatedContractConfigs = (
  userConfig: UserSphinxConfig,
  configArtifacts: ConfigArtifacts,
  cre: SphinxRuntimeEnvironment,
  failureAction: FailureAction,
  deployerAddress: string
): ParsedContractConfigs => {
  // If the user disabled some safety checks, log warnings related to that
  logUnsafeOptions(userConfig, cre.silent, cre.stream)

  // Validate top level config and contract options
  assertValidUserConfig(userConfig, cre, failureAction)

  const configWithDefaultContractFields = setDefaultContractFields(userConfig)

  // Parse and validate contract constructor args
  // During this function, we also resolve all contract references throughout the entire config b/c constructor args may impact contract addresses
  // We also cache the parsed constructor args so we don't have to re-read them later
  const { validUserConfig, cachedConstructorArgs, contractReferences } =
    assertValidConstructorArgs(
      configWithDefaultContractFields,
      configArtifacts,
      deployerAddress,
      cre,
      failureAction
    )

  // Parse and validate contract variables
  const parsedVariables = assertValidContractVariables(
    validUserConfig,
    configArtifacts,
    cre
  )

  const parsedContractConfigs = parseContractConfigs(
    validUserConfig,
    configArtifacts,
    contractReferences,
    parsedVariables,
    cachedConstructorArgs,
    cre
  )

  assertValidSourceCode(parsedContractConfigs, configArtifacts, cre)

  return parsedContractConfigs
}

export const assertNoUpgradableContracts = (
  parsedConfig: ParsedConfig,
  cre: SphinxRuntimeEnvironment
) => {
  for (const contractConfig of Object.values(parsedConfig.contracts)) {
    if (
      contractConfig.kind !== 'immutable' &&
      process.env.SPHINX_ALLOW_UPGRADABLE_CONTRACTS !== 'true'
    ) {
      logValidationError(
        'error',
        `Detected upgradeable contract '${contractConfig.contract}', but upgradeable contracts are not officially supported yet. If you would like to use upgradable contracts please reach out to us in the Discord.`,
        [],
        cre.silent,
        cre.stream
      )
    }
  }
}

export const postParsingValidation = async (
  provider: providers.JsonRpcProvider,
  parsedConfig: ParsedConfig,
  configArtifacts: ConfigArtifacts,
  cre: SphinxRuntimeEnvironment,
  configCache: ConfigCache,
  failureAction: FailureAction
) => {
  const { blockGasLimit, localNetwork, contractConfigCache } = configCache
  const { contracts, deployer, project } = parsedConfig

  assertNoUpgradableContracts(parsedConfig, cre)

  assertValidBlockGasLimit(blockGasLimit)

  await assertAvailableCreate3Addresses(
    provider,
    contracts,
    configArtifacts,
    cre,
    contractConfigCache
  )

  assertImmutableDeploymentsDoNotRevert(cre, contractConfigCache)

  if (!localNetwork) {
    assertContractsBelowSizeLimit(contracts, configArtifacts, cre)
  }

  assertValidDeploymentSize(contracts, cre, configCache)

  // Complete misc pre-deploy validation
  // I.e run storage slot checker + other safety checks, detect if the deployment is an upgrade, etc
  await assertValidParsedSphinxFile(
    parsedConfig,
    configArtifacts,
    cre,
    contractConfigCache,
    deployer,
    failureAction
  )

  assertNoValidationErrors(failureAction)

  const containsUpgrade = Object.entries(parsedConfig.contracts).some(
    ([referenceName, contractConfig]) =>
      contractConfig.kind !== 'immutable' &&
      contractConfigCache[referenceName].isTargetDeployed
  )

  // Confirm upgrade with user
  if (!cre.confirmUpgrade && containsUpgrade) {
    const userConfirmed = await yesno({
      question: `Prior deployment(s) detected for project ${project}. Would you like to perform an upgrade? (y/n)`,
    })
    if (!userConfirmed) {
      throw new Error(`User denied upgrade.`)
    }
  }
}

/**
 * Asserts that the Sphinx config can be initiated in a single transaction.
 */
export const assertValidDeploymentSize = (
  parsedContractConfigs: ParsedContractConfigs,
  cre: SphinxRuntimeEnvironment,
  configCache: ConfigCache
): void => {
  const { blockGasLimit } = configCache

  const numTargets = Object.values(parsedContractConfigs).filter(
    (contract) => contract.kind !== 'immutable'
  ).length
  const initiationGasCost = ethers.BigNumber.from(100_000).mul(numTargets)

  const costWithBuffer = initiationGasCost.mul(12).div(10)

  if (costWithBuffer.gt(blockGasLimit)) {
    logValidationError(
      'error',
      `Too many contracts in your Sphinx config.`,
      [],
      cre.silent,
      cre.stream
    )
  }
}

/**
 * Assert that the block gas limit is reasonably high on a network.
 */
export const assertValidBlockGasLimit = (
  blockGasLimit: ethers.BigNumber
): void => {
  // Although we can lower this from 15M to 10M or less, we err on the side of safety for now. This
  //  number should never be lower than 5.5M because it costs ~5.3M gas to deploy the
  //  SphinxManager V1, which is at the contract size limit.
  if (blockGasLimit.lt(15_000_000)) {
    throw new Error(
      `Block gas limit is too low on this network. Got: ${blockGasLimit.toString()}. Expected: ${
        blockGasLimit.toString
      }`
    )
  }
}

/**
 * Asserts that the contracts in the parsed config are below the contract size limit (24576 bytes).
 */
export const assertContractsBelowSizeLimit = (
  parsedContractConfigs: ParsedContractConfigs,
  configArtifacts: ConfigArtifacts,
  cre: SphinxRuntimeEnvironment
) => {
  const tooLarge: string[] = []
  for (const [referenceName, contractConfig] of Object.entries(
    parsedContractConfigs
  )) {
    const { deployedBytecode } = configArtifacts[referenceName].artifact

    const numBytes = (deployedBytecode.length - 2) / 2
    if (numBytes > CONTRACT_SIZE_LIMIT) {
      tooLarge.push(contractConfig.contract)
    }
  }

  if (tooLarge.length > 0) {
    const uniqueNames = [...new Set(tooLarge)]
    logValidationError(
      'error',
      `The following contracts are too large to be deployed on a live network:`,
      uniqueNames.map((name) => `  - ${name}`),
      cre.silent,
      cre.stream
    )
  }
}

export const assertImmutableDeploymentsDoNotRevert = (
  cre: SphinxRuntimeEnvironment,
  contractConfigCache: ContractConfigCache
): void => {
  const revertStrings: { [referenceName: string]: string } = {}

  for (const [referenceName, contractCache] of Object.entries(
    contractConfigCache
  )) {
    const { deploymentReverted, revertString } = contractCache.deploymentRevert

    if (deploymentReverted) {
      revertStrings[referenceName] = revertString
        ? `Reason: ${revertString}`.replace(
            'VM Exception while processing transaction: reverted with reason string ',
            ''
          )
        : 'No error message found.'
    }
  }

  if (Object.keys(revertStrings).length > 0) {
    logValidationError(
      'error',
      `The following constructors will revert:`,
      Object.entries(revertStrings).map(([referenceName, reason]) => {
        return `  - ${referenceName}. ${reason}`
      }),
      cre.silent,
      cre.stream
    )
  }
}

const assertAvailableCreate3Addresses = async (
  provider: providers.JsonRpcProvider,
  parsedContractConfigs: ParsedContractConfigs,
  configArtifacts: ConfigArtifacts,
  cre: SphinxRuntimeEnvironment,
  contractConfigCache: ContractConfigCache
): Promise<void> => {
  for (const [referenceName, contractConfig] of Object.entries(
    parsedContractConfigs
  )) {
    const { isTargetDeployed, deployedCreationCodeWithArgsHash } =
      contractConfigCache[referenceName]
    if (contractConfig.kind === 'immutable' && isTargetDeployed) {
      const { bytecode, abi } = configArtifacts[referenceName].artifact

      const currHash = ethers.utils.keccak256(
        getCreationCodeWithConstructorArgs(
          bytecode,
          contractConfig.constructorArgs,
          abi
        )
      )

      const match = deployedCreationCodeWithArgsHash
        ? BigNumber.from(deployedCreationCodeWithArgsHash).eq(
            BigNumber.from(currHash)
          )
        : false
      if (!match) {
        const { chainId } = await provider.getNetwork()
        logValidationError(
          'warning',
          `Skipping deployment of ${referenceName} on ${chainId} because a contract with this reference name has\n` +
            `already been deployed. Add a new 'salt' value to re-deploy it at a new address.`,
          [],
          cre.silent,
          cre.stream
        )
      }
    }
  }
}

export const getConfigCache = async (
  provider: providers.JsonRpcProvider,
  contractConfigs: ParsedContractConfigs,
  configArtifacts: ConfigArtifacts,
  registry: ethers.Contract,
  manager: ethers.Contract
): Promise<ConfigCache> => {
  const { gasLimit: blockGasLimit } = await provider.getBlock('latest')
  const localNetwork = await isLocalNetwork(provider)
  const networkName = await resolveNetworkName(provider, 'hardhat')
  const isRegistered = await isProjectRegistered(registry, manager.address)

  const contractConfigCache: ContractConfigCache = {}
  for (const [referenceName, parsedContractConfig] of Object.entries(
    contractConfigs
  )) {
    const { abi, bytecode } = configArtifacts[referenceName].artifact

    const { address, constructorArgs } = parsedContractConfig
    const kind = toContractKindEnum(parsedContractConfig.kind)
    const creationCodeWithConstructorArgs = getCreationCodeWithConstructorArgs(
      bytecode,
      constructorArgs,
      abi
    )

    const isTargetDeployed = (await provider.getCode(address)) !== '0x'

    const previousConfigUri =
      isTargetDeployed && kind !== ContractKindEnum.IMMUTABLE
        ? await getPreviousConfigUri(provider, registry, address)
        : undefined

    const deployedCreationCodeWithArgsHash = isTargetDeployed
      ? await getDeployedCreationCodeWithArgsHash(
          manager,
          referenceName,
          address
        )
      : undefined

    let deploymentRevert: DeploymentRevert | undefined
    // Here we attempt to deploy non-proxy contracts. We do not attempt to deploy the implementation
    // contracts behind proxies because we check that they have deterministic constructors elsewhere
    // (in `assertValidSourceCode`).
    if (kind === ContractKindEnum.IMMUTABLE) {
      try {
        // Attempt to estimate the gas of the deployment.
        await provider.estimateGas({
          from: manager.address,
          data: creationCodeWithConstructorArgs,
        })
      } catch (e) {
        // This should only throw an error if the constructor reverts.
        deploymentRevert = {
          deploymentReverted: true,
          revertString: e.reason,
        }
      }
    }

    let importCache: ImportCache | undefined
    if (isTargetDeployed) {
      if (
        kind === ContractKindEnum.OZ_OWNABLE_UUPS ||
        kind === ContractKindEnum.OZ_ACCESS_CONTROL_UUPS
      ) {
        // We must manually check that the SphinxManager can call the UUPS proxy's `upgradeTo`
        // function because OpenZeppelin UUPS proxies can implement arbitrary access control
        // mechanisms.
        const managerVoidSigner = new ethers.VoidSigner(
          manager.address,
          provider
        )
        const UUPSProxy = new ethers.Contract(
          address,
          ProxyABI,
          managerVoidSigner
        )
        try {
          // Attempt to staticcall the `upgradeTo` function on the proxy from the
          // SphinxManager's address. Note that it's necessary for us to set the proxy's
          // implementation to an OpenZeppelin UUPS ProxyUpdater contract to ensure that:
          // 1. The new implementation is deployed on every network. Otherwise, the call will revert
          //    due to this check:
          //    https://github.com/OpenZeppelin/openzeppelin-contracts/blob/master/contracts/proxy/ERC1967/ERC1967Upgrade.sol#L44
          // 2. The new implementation has a public `proxiableUUID()` function. Otherwise, the call
          //    will revert due to this check:
          //    https://github.com/OpenZeppelin/openzeppelin-contracts-upgradeable/blob/dd8ca8adc47624c5c5e2f4d412f5f421951dcc25/contracts/proxy/ERC1967/ERC1967UpgradeUpgradeable.sol#L91
          await UUPSProxy.callStatic.upgradeTo(OZ_UUPS_UPDATER_ADDRESS)
        } catch (e) {
          // The SphinxManager does not have permission to call the `upgradeTo` function on the
          // UUPS proxy, which means the user must grant it permission via whichever access control
          // mechanism the UUPS proxy uses.
          importCache = {
            requiresImport: true,
            // We leave the `currProxyAdmin` blank because the UUPS proxy may use AccessControl,
            // which prevents us from knowing which permission the SphinxManager needs to
            // call the 'upgradeTo' function.
          }
        }
      } else if (
        kind === ContractKindEnum.EXTERNAL_DEFAULT ||
        kind === ContractKindEnum.INTERNAL_DEFAULT ||
        kind === ContractKindEnum.OZ_TRANSPARENT
      ) {
        // Check that the SphinxManager is the owner of the Transparent proxy.
        const currProxyAdmin = await getEIP1967ProxyAdminAddress(
          provider,
          address
        )

        if (currProxyAdmin !== manager.address) {
          importCache = {
            requiresImport: true,
            currProxyAdmin,
          }
        }
      }
    }

    contractConfigCache[referenceName] = {
      isTargetDeployed,
      deployedCreationCodeWithArgsHash,
      deploymentRevert: deploymentRevert ?? {
        deploymentReverted: false,
      },
      importCache: importCache ?? {
        requiresImport: false,
      },
      previousConfigUri,
    }
  }

  return {
    isRegistered,
    blockGasLimit,
    localNetwork,
    networkName,
    contractConfigCache,
  }
}

const assertNoValidationErrors = (failureAction: FailureAction): void => {
  if (validationErrors) {
    if (failureAction === FailureAction.EXIT) {
      process.exit(1)
    } else if (failureAction === FailureAction.THROW) {
      throw new ValidationError('')
    }
  }
}

/**
 * Get the most recent storage layout for the given reference name. Uses OpenZeppelin's
 * StorageLayout format for consistency.
 *
 * When retrieving the storage layout, this function uses the following order of priority (from
 * highest to lowest):
 * 1. The 'previousBuildInfo' and 'previousFullyQualifiedName' fields if both have been declared by
 * the user.
 * 2. The latest deployment in the Sphinx system for the proxy address that corresponds to the
 * reference name.
 * 3. OpenZeppelin's Network File if the proxy is an OpenZeppelin proxy type
 *
 * If (1) and (2) above are both satisfied, we log a warning to the user and default to using the
 * storage layout located at 'previousBuildInfo'.
 */
export const getPreviousStorageLayoutOZFormat = async (
  projectName: string,
  referenceName: string,
  parsedContractConfig: ParsedContractConfig,
  compilerConfigFolderPath: string,
  cre: SphinxRuntimeEnvironment,
  previousConfigUri?: string
): Promise<StorageLayout> => {
  const prevCompilerConfig = previousConfigUri
    ? await fetchAndCacheCompilerConfig(
        previousConfigUri,
        compilerConfigFolderPath
      )
    : undefined

  const { kind, previousFullyQualifiedName, previousBuildInfo } =
    parsedContractConfig
  if (
    previousFullyQualifiedName !== undefined &&
    previousBuildInfo !== undefined
  ) {
    const { input, output } = readBuildInfo(previousBuildInfo)

    if (prevCompilerConfig !== undefined) {
      logValidationError(
        'warning',
        `Using the "previousBuildInfo" and "previousFullyQualifiedName" field to get the storage layout for\n` +
          `the contract: ${referenceName}. If you'd like to use the storage layout from your most recent\n` +
          `Sphinx deployment instead, please remove these two fields from your Sphinx config file.`,
        [],
        cre.silent,
        cre.stream
      )
    }

    return getOpenZeppelinUpgradableContract(
      previousFullyQualifiedName,
      input,
      output,
      parsedContractConfig
    ).layout
  } else if (prevCompilerConfig !== undefined) {
    const prevConfigArtifacts = await getConfigArtifactsRemote(
      prevCompilerConfig
    )
    const { buildInfo, artifact } = prevConfigArtifacts[referenceName]
    const { sourceName, contractName } = artifact
    return getOpenZeppelinUpgradableContract(
      `${sourceName}:${contractName}`,
      buildInfo.input,
      buildInfo.output,
      parsedContractConfig
    ).layout
  } else if (cre.hre !== undefined && isOpenZeppelinContractKind(kind)) {
    const openzeppelinStorageLayout = await cre.importOpenZeppelinStorageLayout(
      cre.hre,
      parsedContractConfig
    )
    return openzeppelinStorageLayout
  } else {
    throw new Error(
      `Could not find the previous storage layout for the contract: ${referenceName}. Please include\n` +
        `a "previousBuildInfo" and "previousFullyQualifiedName" field for this contract in your Sphinx config file.`
    )
  }
}

export const assertValidConfigOptions = (
  options: UserConfigOptions,
  cre: SphinxRuntimeEnvironment,
  failureAction: FailureAction
): void => {
  const { mainnets, testnets, orgId, owners, threshold, proposers } = options

  if (orgId === '') {
    logValidationError(
      'error',
      `The 'orgId' cannot be an empty string.`,
      [],
      cre.silent,
      cre.stream
    )
  }

  if (threshold === 0) {
    logValidationError(
      'error',
      `The 'threshold' must be greater than 0.`,
      [],
      cre.silent,
      cre.stream
    )
  }

  if (threshold > owners.length) {
    logValidationError(
      'error',
      `The 'threshold' must be less than or equal to the number of owners.`,
      [],
      cre.silent,
      cre.stream
    )
  }

  const duplicatedOwners = getDuplicateElements(owners)
  const duplicatedProposers = getDuplicateElements(proposers)
  const duplicatedNetworks = getDuplicateElements(mainnets)
  const duplicatedTestnets = getDuplicateElements(testnets)
  if (duplicatedOwners.length > 0) {
    logValidationError(
      'error',
      `The following owners are duplicated:`,
      duplicatedOwners,
      cre.silent,
      cre.stream
    )
  }
  if (duplicatedProposers.length > 0) {
    logValidationError(
      'error',
      `The following proposers are duplicated:`,
      duplicatedProposers,
      cre.silent,
      cre.stream
    )
  }
  if (duplicatedNetworks.length > 0) {
    logValidationError(
      'error',
      `The following networks are duplicated:`,
      duplicatedNetworks,
      cre.silent,
      cre.stream
    )
  }
  if (duplicatedTestnets.length > 0) {
    logValidationError(
      'error',
      `The following testnets are duplicated:`,
      duplicatedTestnets,
      cre.silent,
      cre.stream
    )
  }

  const invalidOwnerAddresses = owners.filter(
    (address) => !ethers.utils.isAddress(address)
  )
  const invalidProposerAddresses = proposers.filter(
    (address) => !ethers.utils.isAddress(address)
  )
  const invalidMainnets = mainnets.filter(
    (network) => !SUPPORTED_MAINNETS[network]
  )
  const invalidTestnets = testnets.filter(
    (testnet) => !SUPPORTED_TESTNETS[testnet]
  )
  if (invalidOwnerAddresses.length > 0) {
    logValidationError(
      'error',
      `The following owners are not valid addresses:`,
      invalidOwnerAddresses,
      cre.silent,
      cre.stream
    )
  }
  if (invalidProposerAddresses.length > 0) {
    logValidationError(
      'error',
      `The following proposers are not valid addresses:`,
      invalidProposerAddresses,
      cre.silent,
      cre.stream
    )
  }
  if (invalidMainnets.length > 0) {
    logValidationError(
      'error',
      `The following networks in your Sphinx config are not supported: ${invalidMainnets.join(
        ', '
      )}.\nSupported networks are:`,
      Object.keys(SUPPORTED_MAINNETS).map((n) => `- ${n}`),
      cre.silent,
      cre.stream
    )
  }
  if (invalidTestnets.length > 0) {
    logValidationError(
      'error',
      `The following testnets in your Sphinx config are not supported: ${invalidTestnets.join(
        ', '
      )}.\nSupported testnets are:`,
      Object.keys(SUPPORTED_TESTNETS).map((n) => `- ${n}`),
      cre.silent,
      cre.stream
    )
  }

  if (proposers.length === 0) {
    logValidationError(
      'error',
      `There must be at least one proposer or manager.`,
      [],
      cre.silent,
      cre.stream
    )
  }

  if (mainnets.length === 0 && testnets.length === 0) {
    logValidationError(
      'error',
      `There must be at least one network or testnet in your Sphinx config.`,
      [],
      cre.silent,
      cre.stream
    )
  }

  assertNoValidationErrors(failureAction)
}

export const parseConfigOptions = (
  options: UserConfigOptions,
  isTestnet: boolean
): ParsedConfigOptions => {
  const { mainnets, testnets, orgId, threshold } = options

  const chainIds = isTestnet
    ? testnets.map((network) => SUPPORTED_TESTNETS[network])
    : mainnets.map((network) => SUPPORTED_MAINNETS[network])

  // Converts addresses to checksummed addresses and sorts them in ascending order.
  const owners = options.owners
    .map((address) => ethers.utils.getAddress(address))
    .sort()
  const proposers = options.proposers
    .map((address) => ethers.utils.getAddress(address))
    .sort()

  return {
    chainIds,
    orgId,
    owners,
    threshold,
    proposers,
  }
}<|MERGE_RESOLUTION|>--- conflicted
+++ resolved
@@ -94,11 +94,7 @@
 import { OZ_UUPS_UPDATER_ADDRESS, getSphinxManagerAddress } from '../addresses'
 import { resolveNetworkName } from '../messages'
 import { getTargetAddress, getTargetSalt, toContractKindEnum } from './utils'
-<<<<<<< HEAD
-=======
-import { readUserSphinxConfig } from '../config'
 import { SUPPORTED_MAINNETS, SUPPORTED_TESTNETS } from '../networks'
->>>>>>> add33736
 
 export class ValidationError extends Error {
   constructor(message: string) {
