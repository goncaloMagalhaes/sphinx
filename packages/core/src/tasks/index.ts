import process from 'process'

import * as dotenv from 'dotenv'
import { ethers } from 'ethers'
import ora from 'ora'
import Hash from 'ipfs-only-hash'
import { create } from 'ipfs-http-client'
import { ProxyABI } from '@chugsplash/contracts'

import {
  CanonicalChugSplashConfig,
  ChugSplashInput,
  ParsedChugSplashConfig,
  contractKindHashes,
  readUnvalidatedChugSplashConfig,
  UserChugSplashConfig,
  verifyDeployment,
  ConfigArtifacts,
} from '../config'
import {
  computeDeploymentId,
  displayDeploymentTable,
  formatEther,
  generateFoundryTestArtifacts,
  getChainId,
  getChugSplashManager,
  getChugSplashRegistry,
  getDeploymentEvents,
  getEIP1967ProxyAdminAddress,
  getGasPriceOverrides,
  getProjectOwnerAddress,
  isInternalDefaultProxy,
  isProjectClaimed,
  isTransparentProxy,
  isUUPSProxy,
  readCanonicalConfig,
  finalizeRegistration,
  writeCanonicalConfig,
  isLiveNetwork,
  writeSnapshotId,
} from '../utils'
import { getMinimumCompilerInput } from '../languages'
import { Integration } from '../constants'
import {
  alreadyProposedMessage,
  errorProjectNotClaimed,
  resolveNetworkName,
  successfulProposalMessage,
} from '../messages'
import {
  ChugSplashBundles,
  DeploymentState,
  DeploymentStatus,
  executeTask,
  getDeployContractActions,
  makeBundlesFromConfig,
  writeDeploymentArtifacts,
} from '../actions'
import {
  estimateExecutionGas,
  getAmountToDeposit,
  getOwnerWithdrawableAmount,
} from '../fund'
import { monitorExecution, postExecutionActions } from '../execution'
import { ChugSplashRuntimeEnvironment, FoundryContractArtifact } from '../types'
import {
  trackApproved,
  trackCancel,
  trackExportProxy,
  trackDeployed,
  trackListProjects,
  trackProposed,
  trackRegistrationFinalized,
  trackImportProxy,
} from '../analytics'
import {
  isSupportedNetworkOnEtherscan,
  verifyChugSplashConfig,
} from '../etherscan'
import { relaySignedRequest, signMetaTxRequest } from '../metatxs'

// Load environment variables from .env
dotenv.config()

export const chugsplashClaimAbstractTask = async (
  provider: ethers.providers.JsonRpcProvider,
  signer: ethers.Signer,
  config: UserChugSplashConfig | ParsedChugSplashConfig,
  allowManagedProposals: boolean,
  owner: string,
  integration: Integration,
  cre: ChugSplashRuntimeEnvironment
) => {
  const spinner = ora({ isSilent: cre.silent, stream: cre.stream })

  spinner.start(`Claiming ${config.options.projectName}...`)

  const { projectName, organizationID } = config.options

  const isFirstTimeClaimed = await finalizeRegistration(
    provider,
    signer,
    organizationID,
    owner,
    allowManagedProposals
  )

  const networkName = await resolveNetworkName(provider, integration)

  await trackRegistrationFinalized(
    await getProjectOwnerAddress(
      getChugSplashManager(provider, organizationID)
    ),
    organizationID,
    projectName,
    networkName,
    integration
  )

  isFirstTimeClaimed
    ? spinner.succeed(
        `Project successfully claimed on ${networkName}. Owner: ${owner}`
      )
    : spinner.fail(
        `Project was already claimed by the caller on ${networkName}.`
      )
}

export const chugsplashProposeAbstractTask = async (
  provider: ethers.providers.JsonRpcProvider,
  signer: ethers.Signer,
  parsedConfig: ParsedChugSplashConfig,
  configPath: string,
  ipfsUrl: string,
  integration: Integration,
  configArtifacts: ConfigArtifacts,
  canonicalConfigPath: string,
  cre: ChugSplashRuntimeEnvironment,
  shouldRelay = true
) => {
  const { remoteExecution } = cre

  const spinner = ora({ isSilent: cre.silent, stream: cre.stream })
  if (integration === 'hardhat') {
    spinner.start('Booting up ChugSplash...')
  }

  const ChugSplashManager = getChugSplashManager(
    signer,
    parsedConfig.options.organizationID
  )
  if ((await isProjectClaimed(signer, ChugSplashManager.address)) === false) {
    await errorProjectNotClaimed(provider, configPath, integration)
  }

  if (integration === 'hardhat') {
    spinner.succeed('ChugSplash is ready to go.')
  }

  // Get the deployment info by calling the commit subtask locally (i.e. without publishing the
  // bundle to IPFS). This allows us to ensure that the deployment state is empty before we submit
  // it to IPFS.
  const { bundles, configUri, deploymentId } =
    await chugsplashCommitAbstractSubtask(
      provider,
      parsedConfig,
      '',
      false,
      configArtifacts,
      canonicalConfigPath,
      integration
    )

  spinner.start(`Checking the status of ${parsedConfig.options.projectName}...`)

  const deploymentState: DeploymentState = await ChugSplashManager.deployments(
    deploymentId
  )

  const networkName = await resolveNetworkName(provider, integration)
  if (
    deploymentState.status === DeploymentStatus.APPROVED ||
    deploymentState.status === DeploymentStatus.PROXIES_INITIATED
  ) {
    spinner.fail(
      `Project was already proposed and is currently being executed on ${networkName}.`
    )
  } else {
    // If we make it to this point, we know that the deployment is either currently proposed or can be
    // proposed.

    // Get the amount that the user must send to the ChugSplashManager to execute the deployment
    // including a buffer in case the gas price increases during execution.
    const amountToDeposit = await getAmountToDeposit(
      provider,
      bundles,
      0,
      parsedConfig,
      true
    )

    if (deploymentState.status === DeploymentStatus.PROPOSED) {
      spinner.fail(
        await alreadyProposedMessage(
          provider,
          amountToDeposit,
          configPath,
          integration
        )
      )
    } else {
      spinner.succeed(`${parsedConfig.options.projectName} can be proposed.`)
      spinner.start(`Proposing ${parsedConfig.options.projectName}...`)

      const metatxs = await proposeChugSplashDeployment(
        provider,
        signer,
        parsedConfig,
        bundles,
        configUri,
        remoteExecution,
        ipfsUrl,
        spinner,
        configArtifacts,
        canonicalConfigPath,
        integration,
        shouldRelay
      )
      const message = await successfulProposalMessage(
        provider,
        amountToDeposit,
        configPath,
        integration
      )
      spinner.succeed(message)

      return metatxs
    }
  }
}

export const chugsplashCommitAbstractSubtask = async (
  provider: ethers.providers.JsonRpcProvider,
  parsedConfig: ParsedChugSplashConfig,
  ipfsUrl: string,
  commitToIpfs: boolean,
  configArtifacts: ConfigArtifacts,
  canonicalConfigPath: string,
  integration: Integration,
  spinner: ora.Ora = ora({ isSilent: true })
): Promise<{
  bundles: ChugSplashBundles
  configUri: string
  deploymentId: string
}> => {
  const networkName = await resolveNetworkName(provider, integration)
  if (spinner) {
    commitToIpfs
      ? spinner.start(
          `Committing ${parsedConfig.options.projectName} on ${networkName}.`
        )
      : spinner.start('Building the project...')
  }

  const chugsplashInputs: Array<ChugSplashInput> = []
  for (const [referenceName, contractConfig] of Object.entries(
    parsedConfig.contracts
  )) {
<<<<<<< HEAD
    // Split the contract's fully qualified name
    const [sourceName, contractName] = contractConfig.contract.split(':')

    const buildInfo = readBuildInfo(
      artifactPaths[referenceName].buildInfoPath,
      sourceName
    )
=======
    const { buildInfo } = configArtifacts[referenceName]
>>>>>>> f3608aec

    const prevChugSplashInput = chugsplashInputs.find(
      (input) => input.solcLongVersion === buildInfo.solcLongVersion
    )

    const { language, settings, sources } = getMinimumCompilerInput(
      buildInfo.input,
      buildInfo.output.contracts,
      sourceName,
      contractName
    )

    if (prevChugSplashInput === undefined) {
      const chugsplashInput: ChugSplashInput = {
        solcVersion: buildInfo.solcVersion,
        solcLongVersion: buildInfo.solcLongVersion,
        id: buildInfo.id,
        input: {
          language,
          settings,
          sources,
        },
      }
      chugsplashInputs.push(chugsplashInput)
    } else {
      prevChugSplashInput.input.sources = {
        ...prevChugSplashInput.input.sources,
        ...sources,
      }
    }
  }

  const canonicalConfig: CanonicalChugSplashConfig = {
    ...parsedConfig,
    inputs: chugsplashInputs,
  }

  const ipfsData = JSON.stringify(canonicalConfig, null, 2)

  let ipfsHash
  if (!commitToIpfs) {
    // Get the IPFS hash without publishing anything on IPFS.
    ipfsHash = await Hash.of(ipfsData)
  } else if (ipfsUrl) {
    const ipfs = create({
      url: ipfsUrl,
    })
    ipfsHash = (await ipfs.add(ipfsData)).path
  } else if (process.env.IPFS_PROJECT_ID && process.env.IPFS_API_KEY_SECRET) {
    const projectCredentials = `${process.env.IPFS_PROJECT_ID}:${process.env.IPFS_API_KEY_SECRET}`
    const ipfs = create({
      host: 'ipfs.infura.io',
      port: 5001,
      protocol: 'https',
      headers: {
        authorization: `Basic ${Buffer.from(projectCredentials).toString(
          'base64'
        )}`,
      },
    })
    ipfsHash = (await ipfs.add(ipfsData)).path
  } else {
    throw new Error(
      `To deploy on ${networkName}, you must first setup an IPFS project with
Infura: https://app.infura.io/. Once you've done this, copy and paste the following
variables into your .env file:

IPFS_PROJECT_ID: ...
IPFS_API_KEY_SECRET: ...
        `
    )
  }

  const bundles = await makeBundlesFromConfig(
    provider,
    parsedConfig,
    configArtifacts
  )

  const configUri = `ipfs://${ipfsHash}`
  const deploymentId = computeDeploymentId(
    bundles.actionBundle.root,
    bundles.targetBundle.root,
    bundles.actionBundle.actions.length,
    bundles.targetBundle.targets.length,
    getDeployContractActions(bundles.actionBundle).length,
    configUri
  )

  // Write the canonical config to the local file system if we aren't committing it to IPFS.
  if (!commitToIpfs) {
    await writeCanonicalConfig(
      provider,
      canonicalConfigPath,
      configUri,
      canonicalConfig
    )
  }

  if (spinner) {
    commitToIpfs
      ? spinner.succeed(
          `${parsedConfig.options.projectName} has been committed to IPFS.`
        )
      : spinner.succeed(
          `Built ${parsedConfig.options.projectName} on ${networkName}.`
        )
  }

  return { bundles, configUri, deploymentId }
}

export const chugsplashApproveAbstractTask = async (
  provider: ethers.providers.JsonRpcProvider,
  signer: ethers.Signer,
  configPath: string,
  skipMonitorStatus: boolean,
  configArtifacts: ConfigArtifacts,
  integration: Integration,
  canonicalConfigPath: string,
  deploymentFolderPath: string,
  parsedConfig: ParsedChugSplashConfig,
  cre: ChugSplashRuntimeEnvironment
) => {
  const { silent, stream } = cre
  const networkName = await resolveNetworkName(provider, integration)

  const spinner = ora({ isSilent: silent, stream })
  spinner.start(
    `Approving ${parsedConfig.options.projectName} on ${networkName}...`
  )

  const { projectName, organizationID } = parsedConfig.options
  const signerAddress = await signer.getAddress()

  const ChugSplashManager = getChugSplashManager(signer, organizationID)

  if (!(await isProjectClaimed(signer, ChugSplashManager.address))) {
    await errorProjectNotClaimed(provider, configPath, integration)
  }

  const projectOwnerAddress = await getProjectOwnerAddress(ChugSplashManager)
  if (signerAddress !== projectOwnerAddress) {
    throw new Error(`Caller is not the project owner on ${networkName}.
Caller's address: ${signerAddress}
Owner's address: ${projectOwnerAddress}`)
  }

  // Call the commit subtask locally to get the deployment ID without publishing
  // anything to IPFS.
  const { deploymentId, bundles } = await chugsplashCommitAbstractSubtask(
    provider,
    parsedConfig,
    '',
    false,
    configArtifacts,
    canonicalConfigPath,
    integration,
    spinner
  )

  const deploymentState: DeploymentState = await ChugSplashManager.deployments(
    deploymentId
  )
  const activeDeploymentId = await ChugSplashManager.activeDeploymentId()
  if (deploymentState.status === DeploymentStatus.EMPTY) {
    throw new Error(`You must first propose the project before it can be approved.
To propose the project, run the command:

npx hardhat chugsplash-propose --network <network> --config-path ${configPath}`)
  } else if (deploymentState.status === DeploymentStatus.APPROVED) {
    spinner.succeed(
      `Project has already been approved. It should be executed shortly.`
    )
  } else if (deploymentState.status === DeploymentStatus.COMPLETED) {
    spinner.succeed(`Project was already completed on ${networkName}.`)
  } else if (deploymentState.status === DeploymentStatus.CANCELLED) {
    throw new Error(`Project was already cancelled on ${networkName}.`)
  } else if (activeDeploymentId !== ethers.constants.HashZero) {
    throw new Error(
      `Another project is currently being executed.
Please wait a couple minutes then try again.`
    )
  } else if (deploymentState.status === DeploymentStatus.PROPOSED) {
    await (
      await ChugSplashManager.approve(
        deploymentId,
        await getGasPriceOverrides(provider)
      )
    ).wait()

    await trackApproved(
      await getProjectOwnerAddress(ChugSplashManager),
      organizationID,
      projectName,
      networkName,
      integration
    )

    spinner.succeed(
      `${parsedConfig.options.projectName} approved on ${networkName}.`
    )

    if (!skipMonitorStatus) {
      await monitorExecution(
        provider,
        signer,
        parsedConfig,
        bundles,
        deploymentId,
        spinner
      )
      await postExecutionActions(
        provider,
        signer,
        parsedConfig,
        await getDeploymentEvents(ChugSplashManager, deploymentId),
        networkName,
        deploymentFolderPath,
        configArtifacts,
        integration,
        undefined,
        spinner
      )
      displayDeploymentTable(parsedConfig, integration, silent)

      spinner.succeed(`${projectName} successfully deployed on ${networkName}.`)
    }
  }
}

export const chugsplashFundAbstractTask = async (
  provider: ethers.providers.JsonRpcProvider,
  signer: ethers.Signer,
  configPath: string,
  configArtifacts: ConfigArtifacts,
  integration: Integration,
  parsedConfig: ParsedChugSplashConfig,
  cre: ChugSplashRuntimeEnvironment
) => {
  const spinner = ora({ isSilent: cre.silent, stream: cre.stream })

  const { projectName, organizationID } = parsedConfig.options
  const ChugSplashManager = getChugSplashManager(provider, organizationID)
  const signerBalance = await signer.getBalance()

  if (!(await isProjectClaimed(signer, ChugSplashManager.address))) {
    await errorProjectNotClaimed(provider, configPath, integration)
  }

  const amountToDeposit = await getAmountToDeposit(
    provider,
    await makeBundlesFromConfig(provider, parsedConfig, configArtifacts),
    0,
    parsedConfig,
    true
  )

  if (signerBalance.lt(amountToDeposit)) {
    throw new Error(`Signer does not have enough funds to deposit.`)
  }

  const txnRequest = await getGasPriceOverrides(provider, {
    value: amountToDeposit,
    to: ChugSplashManager.address,
  })
  await (await signer.sendTransaction(txnRequest)).wait()

  spinner.succeed(
    `Deposited ${formatEther(
      amountToDeposit,
      4
    )} ETH for the project: ${projectName}.`
  )
}

export const chugsplashDeployAbstractTask = async (
  provider: ethers.providers.JsonRpcProvider,
  signer: ethers.Signer,
  configPath: string,
  newOwner: string,
  configArtifacts: ConfigArtifacts,
  canonicalConfigPath: string,
  deploymentFolder: string,
  integration: Integration,
  cre: ChugSplashRuntimeEnvironment,
  parsedConfig: ParsedChugSplashConfig
): Promise<FoundryContractArtifact[] | undefined> => {
  const spinner = ora({ isSilent: cre.silent, stream: cre.stream })
  const networkName = await resolveNetworkName(provider, integration)

  const signerAddress = await signer.getAddress()

  spinner.start('Parsing ChugSplash config file...')

  const { organizationID, projectName } = parsedConfig.options

  const ChugSplashManager = getChugSplashManager(signer, organizationID)

  const projectPreviouslyClaimed = await isProjectClaimed(
    signer,
    ChugSplashManager.address
  )

  if (projectPreviouslyClaimed === false) {
    spinner.start(`Claiming ${projectName}...`)
    // Claim the project with the signer as the owner. Once we've completed the deployment, we'll
    // transfer ownership to the project owner specified in the config.
    await finalizeRegistration(
      provider,
      signer,
      organizationID,
      signerAddress,
      false
    )
    spinner.succeed(`Successfully claimed ${projectName}.`)
  }

  // Get the deployment ID without publishing anything to IPFS.
  const { deploymentId, bundles, configUri } =
    await chugsplashCommitAbstractSubtask(
      provider,
      parsedConfig,
      '',
      false,
      configArtifacts,
      canonicalConfigPath,
      integration
    )

  spinner.start(`Checking the status of ${projectName}...`)

  if (
    bundles.actionBundle.actions.length === 0 &&
    bundles.targetBundle.targets.length === 0
  ) {
    spinner.succeed(`Nothing to execute in this deployment.`)
    return
  }

  const deploymentState: DeploymentState = await ChugSplashManager.deployments(
    deploymentId
  )
  let currDeploymentStatus = deploymentState.status

  if (currDeploymentStatus === DeploymentStatus.COMPLETED) {
    await writeDeploymentArtifacts(
      provider,
      parsedConfig,
      await getDeploymentEvents(ChugSplashManager, deploymentId),
      networkName,
      deploymentFolder,
      configArtifacts
    )
    spinner.succeed(`${projectName} was already completed on ${networkName}.`)
    if (integration === 'hardhat') {
      displayDeploymentTable(parsedConfig, integration, cre.silent)
      return
    } else {
      return generateFoundryTestArtifacts(parsedConfig)
    }
  } else if (currDeploymentStatus === DeploymentStatus.CANCELLED) {
    spinner.fail(`${projectName} was already cancelled on ${networkName}.`)
    throw new Error(
      `${projectName} was previously cancelled on ${networkName}.`
    )
  }

  if (currDeploymentStatus === DeploymentStatus.EMPTY) {
    spinner.succeed(`${projectName} has not been proposed before.`)
    spinner.start(`Proposing ${projectName}...`)
    await proposeChugSplashDeployment(
      provider,
      signer,
      parsedConfig,
      bundles,
      configUri,
      false,
      '',
      spinner,
      configArtifacts,
      canonicalConfigPath,
      integration,
      false
    )
    currDeploymentStatus = DeploymentStatus.PROPOSED
  }

  if (currDeploymentStatus === DeploymentStatus.PROPOSED) {
    // Approve the deployment.
    await chugsplashApproveAbstractTask(
      provider,
      signer,
      configPath,
      true,
      configArtifacts,
      integration,
      canonicalConfigPath,
      deploymentFolder,
      parsedConfig,
      cre
    )

    currDeploymentStatus = DeploymentStatus.APPROVED
  }

  // At this point, we know that the deployment is active.

  spinner.start(`Executing ${projectName}...`)

  const success = await executeTask({
    chugSplashManager: ChugSplashManager,
    bundles,
    deploymentState,
    executor: signer,
    provider,
    projectName,
  })

  if (!success) {
    throw new Error(
      `Failed to execute ${projectName}, likely because one of the user's constructors reverted during the deployment.`
    )
  }

  spinner.succeed(`Executed ${projectName}.`)

  await postExecutionActions(
    provider,
    signer,
    parsedConfig,
    await getDeploymentEvents(ChugSplashManager, deploymentId),
    networkName,
    deploymentFolder,
    configArtifacts,
    integration,
    newOwner,
    spinner
  )

  await trackDeployed(
    await getProjectOwnerAddress(ChugSplashManager),
    organizationID,
    projectName,
    networkName,
    integration
  )

  if (isSupportedNetworkOnEtherscan(await getChainId(provider))) {
    const etherscanApiKey = process.env.ETHERSCAN_API_KEY
    if (etherscanApiKey) {
      const canonicalConfig = await readCanonicalConfig(
        provider,
        canonicalConfigPath,
        configUri
      )
      await verifyChugSplashConfig(
        canonicalConfig,
        provider,
        networkName,
        etherscanApiKey
      )
    } else {
      spinner.fail(`No Etherscan API Key detected. Skipped verification.`)
    }
  }

  // At this point, the deployment has been completed.
  if (integration === 'hardhat') {
    if (!(await isLiveNetwork(provider))) {
      // We save the snapshot ID here so that tests on the stand-alone Hardhat network can be run
      // against the most recently deployed contracts.
      await writeSnapshotId(provider, networkName, deploymentFolder)
    }

    displayDeploymentTable(parsedConfig, integration, cre.silent)
    spinner.info(
      "Thank you for using ChugSplash! We'd love to see you in the Discord: https://discord.gg/7Gc3DK33Np"
    )
  } else {
    return generateFoundryTestArtifacts(parsedConfig)
  }
}

export const chugsplashCancelAbstractTask = async (
  provider: ethers.providers.JsonRpcProvider,
  signer: ethers.Signer,
  configPath: string,
  integration: Integration,
  cre: ChugSplashRuntimeEnvironment
) => {
  const networkName = await resolveNetworkName(provider, integration)

  const unvalidatedConfig = await readUnvalidatedChugSplashConfig(configPath)
  const { projectName, organizationID } = unvalidatedConfig.options

  const spinner = ora({ stream: cre.stream })
  spinner.start(`Cancelling ${projectName} on ${networkName}.`)
  const ChugSplashManager = getChugSplashManager(signer, organizationID)

  if (!(await isProjectClaimed(signer, ChugSplashManager.address))) {
    await errorProjectNotClaimed(provider, configPath, integration)
  }

  const projectOwnerAddress = await getProjectOwnerAddress(ChugSplashManager)
  if (projectOwnerAddress !== (await signer.getAddress())) {
    throw new Error(`Project is owned by: ${projectOwnerAddress}.
You attempted to cancel the project using the address: ${await signer.getAddress()}`)
  }

  const activeDeploymentId = await ChugSplashManager.activeDeploymentId()

  if (activeDeploymentId === ethers.constants.HashZero) {
    spinner.fail(
      `${projectName} is not an active project, so there is nothing to cancel.`
    )
    return
  }

  await (
    await ChugSplashManager.cancelActiveChugSplashDeployment(
      await getGasPriceOverrides(provider)
    )
  ).wait()

  spinner.succeed(`Cancelled ${projectName} on ${networkName}.`)
  spinner.start(`Refunding the project owner...`)

  const prevOwnerBalance = await signer.getBalance()
  await (
    await ChugSplashManager.withdrawOwnerETH(
      await getGasPriceOverrides(provider)
    )
  ).wait()
  const refund = (await signer.getBalance()).sub(prevOwnerBalance)

  await trackCancel(
    await getProjectOwnerAddress(ChugSplashManager),
    organizationID,
    projectName,
    networkName,
    integration
  )

  spinner.succeed(
    `Refunded ${formatEther(
      refund,
      4
    )} ETH on ${networkName} to the project owner: ${await signer.getAddress()}.`
  )
}

export const chugsplashListProjectsAbstractTask = async (
  provider: ethers.providers.JsonRpcProvider,
  signer: ethers.Signer,
  integration: Integration,
  cre: ChugSplashRuntimeEnvironment
) => {
  const networkName = await resolveNetworkName(provider, integration)
  const signerAddress = await signer.getAddress()

  const spinner = ora({ stream: cre.stream })
  spinner.start(`Getting projects on ${networkName} owned by: ${signerAddress}`)

  const ChugSplashRegistry = getChugSplashRegistry(signer)

  const projectClaimedEvents = await ChugSplashRegistry.queryFilter(
    ChugSplashRegistry.filters.ChugSplashProjectClaimed()
  )

  const projects = {}
  let numProjectsOwned = 0
  for (const event of projectClaimedEvents) {
    if (event.args === undefined) {
      throw new Error(
        `No event args found for ChugSplashProjectClaimed. Should never happen.`
      )
    }

    const ChugSplashManager = getChugSplashManager(
      signer,
      event.args.organizationID
    )
    const projectOwnerAddress = await getProjectOwnerAddress(ChugSplashManager)
    if (projectOwnerAddress === signerAddress) {
      numProjectsOwned += 1
      const hasActiveDeployment =
        (await ChugSplashManager.activeDeploymentId()) !==
        ethers.constants.HashZero
      const totalEthBalance = await provider.getBalance(
        ChugSplashManager.address
      )
      const ownerBalance = await getOwnerWithdrawableAmount(
        provider,
        event.args.organizationID
      )

      const formattedTotalEthBalance = totalEthBalance.gt(0)
        ? formatEther(totalEthBalance, 4)
        : 0
      const formattedOwnerBalance = ownerBalance.gt(0)
        ? formatEther(ownerBalance, 4)
        : 0

      projects[numProjectsOwned] = {
        'Organization ID': event.args.organizationID,
        'Is Active': hasActiveDeployment ? 'Yes' : 'No',
        "Project Owner's ETH": formattedOwnerBalance,
        'Total ETH Stored': formattedTotalEthBalance,
      }
    }
  }

  await trackListProjects(signerAddress, networkName, integration)

  if (numProjectsOwned > 0) {
    spinner.succeed(
      `Retrieved all projects on ${networkName} owned by: ${signerAddress}`
    )
    console.table(projects)
  } else {
    spinner.fail(`No projects on ${networkName} owned by: ${signerAddress}`)
  }
}

export const chugsplashExportProxyAbstractTask = async (
  provider: ethers.providers.JsonRpcProvider,
  signer: ethers.Signer,
  configPath: string,
  referenceName: string,
  integration: Integration,
  parsedConfig: ParsedChugSplashConfig,
  cre: ChugSplashRuntimeEnvironment
) => {
  const spinner = ora({ isSilent: cre.silent, stream: cre.stream })
  spinner.start('Checking project registration...')

  const { projectName, organizationID } = parsedConfig.options

  const manager = getChugSplashManager(signer, organizationID)

  // Throw an error if the project has not been claimed
  if ((await isProjectClaimed(signer, manager.address)) === false) {
    await errorProjectNotClaimed(provider, configPath, integration)
  }

  const owner = await getProjectOwnerAddress(manager)

  const signerAddress = await signer.getAddress()
  if (owner !== signerAddress) {
    throw new Error(
      `Caller does not own the project ${parsedConfig.options.projectName}`
    )
  }

  spinner.succeed('Project registration detected')
  spinner.start('Claiming proxy ownership...')

  const activeDeploymentId = await manager.activeDeploymentId()
  if (activeDeploymentId !== ethers.constants.HashZero) {
    throw new Error(
      `A project is currently being executed. Proxy ownership has not been transferred.
  Please wait a couple of minutes before trying again.`
    )
  }

  await (
    await manager.exportProxy(
      parsedConfig.contracts[referenceName].address,
      contractKindHashes[parsedConfig.contracts[referenceName].kind],
      signerAddress,
      await getGasPriceOverrides(provider)
    )
  ).wait()

  const networkName = await resolveNetworkName(provider, integration)
  await trackExportProxy(
    await getProjectOwnerAddress(manager),
    organizationID,
    projectName,
    networkName,
    integration
  )

  spinner.succeed(`Proxy ownership claimed by address ${signerAddress}`)
}

export const chugsplashImportProxyAbstractTask = async (
  provider: ethers.providers.JsonRpcProvider,
  signer: ethers.Signer,
  configPath: string,
  proxy: string,
  integration: Integration,
  cre: ChugSplashRuntimeEnvironment
) => {
  const spinner = ora({ isSilent: cre.silent, stream: cre.stream })
  spinner.start('Checking project registration...')

  const parsedConfig = await readUnvalidatedChugSplashConfig(configPath)
  const { projectName, organizationID } = parsedConfig.options
  const ChugSplashManager = getChugSplashManager(signer, organizationID)

  // Throw an error if the project has not been claimed
  if ((await isProjectClaimed(signer, ChugSplashManager.address)) === false) {
    await errorProjectNotClaimed(provider, configPath, integration)
  }

  spinner.succeed('Project registration detected')
  spinner.start('Checking proxy compatibility...')

  const networkName = await resolveNetworkName(provider, integration)
  if ((await provider.getCode(proxy)) === '0x') {
    throw new Error(`Proxy is not deployed on ${networkName}: ${proxy}`)
  }

  if (
    (await isInternalDefaultProxy(provider, proxy)) === false &&
    (await isTransparentProxy(provider, proxy)) === false &&
    (await isUUPSProxy(provider, proxy)) === false
  ) {
    throw new Error(`ChugSplash does not support your proxy type.
Currently ChugSplash only supports UUPS and Transparent proxies that implement EIP-1967 which yours does not appear to do.
If you believe this is a mistake, please reach out to the developers or open an issue on GitHub.`)
  }

  const ownerAddress = await getEIP1967ProxyAdminAddress(provider, proxy)

  // If proxy owner is already ChugSplash, then throw an error
  if (
    ethers.utils.getAddress(ChugSplashManager.address) ===
    ethers.utils.getAddress(ownerAddress)
  ) {
    throw new Error('Proxy is already owned by ChugSplash')
  }

  // If the signer doesn't own the proxy, then throw an error
  const signerAddress = await signer.getAddress()
  if (
    ethers.utils.getAddress(ownerAddress) !==
    ethers.utils.getAddress(signerAddress)
  ) {
    throw new Error(`Proxy is owned by: ${ownerAddress}.
  You attempted to transfer ownership of the proxy using the address: ${signerAddress}`)
  }

  spinner.succeed('Proxy compatibility verified')
  spinner.start('Transferring proxy ownership to ChugSplash...')

  // Transfer ownership of the proxy to the ChugSplashManager.
  const Proxy = new ethers.Contract(proxy, ProxyABI, signer)
  await (
    await Proxy.changeAdmin(
      ChugSplashManager.address,
      await getGasPriceOverrides(provider)
    )
  ).wait()

  await trackImportProxy(
    await getProjectOwnerAddress(ChugSplashManager),
    organizationID,
    projectName,
    networkName,
    integration
  )

  spinner.succeed('Proxy ownership successfully transferred to ChugSplash')
}

export const proposeChugSplashDeployment = async (
  provider: ethers.providers.JsonRpcProvider,
  signer: ethers.Signer,
  parsedConfig: ParsedChugSplashConfig,
  bundles: ChugSplashBundles,
  configUri: string,
  remoteExecution: boolean,
  ipfsUrl: string,
  spinner: ora.Ora = ora({ isSilent: true }),
  configArtifacts: ConfigArtifacts,
  canonicalConfigPath: string,
  integration: Integration,
  shouldRelay: boolean
) => {
  const { projectName, organizationID } = parsedConfig.options
  const ChugSplashManager = getChugSplashManager(signer, organizationID)
  const signerAddress = await signer.getAddress()

  spinner.start(`Checking if the caller is a proposer...`)

  // Throw an error if the caller isn't the project owner or a proposer.
  if (!(await ChugSplashManager.isProposer(signerAddress))) {
    throw new Error(
      `Caller is not a proposer for this project. Caller's address: ${signerAddress}`
    )
  }

  spinner.succeed(`Caller is a proposer.`)

  spinner.start(`Proposing ${projectName}...`)

  const deploymentId = computeDeploymentId(
    bundles.actionBundle.root,
    bundles.targetBundle.root,
    bundles.actionBundle.actions.length,
    bundles.targetBundle.targets.length,
    getDeployContractActions(bundles.actionBundle).length,
    configUri
  )

  if (remoteExecution) {
    await chugsplashCommitAbstractSubtask(
      provider,
      parsedConfig,
      ipfsUrl,
      true,
      configArtifacts,
      canonicalConfigPath,
      integration,
      spinner
    )

    // Verify that the deployment has been committed to IPFS with the correct bundle hash.
    await verifyDeployment(provider, configUri, deploymentId, ipfsUrl)
  }

  // Propose the deployment.
  if (shouldRelay) {
    if (!process.env.PRIVATE_KEY) {
      throw new Error(
        'Must provide a PRIVATE_KEY environment variable to sign gasless proposal transactions'
      )
    }

    if (!process.env.CHUGSPLASH_API_KEY) {
      throw new Error(
        'Must provide a CHUGSPLASH_API_KEY environment variable to use gasless proposals'
      )
    }

    const { signature, request } = await signMetaTxRequest(
      provider,
      process.env.PRIVATE_KEY,
      {
        from: signerAddress,
        to: ChugSplashManager.address,
        data: ChugSplashManager.interface.encodeFunctionData(
          'gaslesslyPropose',
          [
            bundles.actionBundle.root,
            bundles.targetBundle.root,
            bundles.actionBundle.actions.length,
            bundles.targetBundle.targets.length,
            getDeployContractActions(bundles.actionBundle).length,
            configUri,
            remoteExecution,
          ]
        ),
      }
    )

    // Send the signed meta transaction to the ChugSplashManager via relay
    if (process.env.LOCAL_TEST_METATX_PROPOSE !== 'true') {
      const estimatedCost = await estimateExecutionGas(
        provider,
        bundles,
        0,
        parsedConfig
      )
      await relaySignedRequest(
        signature,
        request,
        parsedConfig.options.organizationID,
        deploymentId,
        parsedConfig.options.projectName,
        provider.network.chainId,
        estimatedCost
      )
    }

    // Returning these values allows us to test meta transactions locally
    return { signature, request, deploymentId }
  } else {
    await (
      await ChugSplashManager.propose(
        bundles.actionBundle.root,
        bundles.targetBundle.root,
        bundles.actionBundle.actions.length,
        bundles.targetBundle.targets.length,
        getDeployContractActions(bundles.actionBundle).length,
        configUri,
        remoteExecution,
        await getGasPriceOverrides(provider)
      )
    ).wait()
  }

  const networkName = await resolveNetworkName(provider, integration)
  await trackProposed(
    await getProjectOwnerAddress(ChugSplashManager),
    organizationID,
    projectName,
    networkName,
    integration
  )

  spinner.succeed(`Proposed ${projectName}.`)
}<|MERGE_RESOLUTION|>--- conflicted
+++ resolved
@@ -263,20 +263,9 @@
   }
 
   const chugsplashInputs: Array<ChugSplashInput> = []
-  for (const [referenceName, contractConfig] of Object.entries(
-    parsedConfig.contracts
-  )) {
-<<<<<<< HEAD
-    // Split the contract's fully qualified name
-    const [sourceName, contractName] = contractConfig.contract.split(':')
-
-    const buildInfo = readBuildInfo(
-      artifactPaths[referenceName].buildInfoPath,
-      sourceName
-    )
-=======
+  for (const referenceName of Object.keys(parsedConfig.contracts)) {
     const { buildInfo } = configArtifacts[referenceName]
->>>>>>> f3608aec
+    const { sourceName, contractName } = configArtifacts[referenceName].artifact
 
     const prevChugSplashInput = chugsplashInputs.find(
       (input) => input.solcLongVersion === buildInfo.solcLongVersion
