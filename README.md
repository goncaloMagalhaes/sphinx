--- conflicted
+++ resolved
@@ -8,7 +8,6 @@
 
 Here is the deployment process with the DevOps platform:
 
-<<<<<<< HEAD
 1. Define your project in a single declarative config file instead of writing deployment scripts. Sphinx has a Hardhat and Foundry plugin.
 2. Propose your deployment gaslessly from a CI process or the command line.
 3. Maintain a balance of USDC on a single chain to fund deployments. You don't need native gas tokens on any chain.
@@ -21,22 +20,8 @@
 You can also use Sphinx's Hardhat or Foundry plugin as a feature-limited deployment tool. With this CLI tool, you can define your deployments in a declarative config file and generate deployment artifacts in the same format as `hardhat-deploy`. Your contracts will be deployed using `CREATE3`. However, you won't be able to use any of the other features described above.
 
 ### Coming soon
+
 - Support for multisigs
-=======
-### Standalone CLI
-
-- Define deployments in a declarative config file instead of writing deployment scripts
-- Consistent addresses across networks via `CREATE3`
-- Deployment artifacts in the same format as [`hardhat-deploy`](https://github.com/wighawag/hardhat-deploy)
-- Available as a Foundry and Hardhat plugin
-
-### DevOps Platform
-
-- Approve multi-chain deployments with a single meta transaction
-- Maintain a balance of USDC on a single chain to fund deployments
-- Automatic Etherscan verification
-- Support for multisigs (coming soon)
->>>>>>> 67b1d17f
 
 ## Documentation
 
